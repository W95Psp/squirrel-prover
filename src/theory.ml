open Utils

module L = Location

type kind = Sorts.esort

type lsymb = string L.located

type term_i =
  | Tinit
  | Tpred of term
  | Diff  of term * term
  | Seq   of lsymb list * term
  | ITE   of term * term * term
  | Find  of lsymb list * term * term * term

  | App of lsymb * term list
  (** An application of a symbol to some arguments which as not been
      disambiguated yet (it can be a name, a function symbol
      application, a variable, ...)
      [App(f,t1 :: ... :: tn)] is [f (t1, ..., tn)] *)

  | AppAt of lsymb * term list * term
  (** An application of a symbol to some arguments, at a given
      timestamp.  As for [App _], the head function symbol has not been
      disambiguated yet.
      [AppAt(f,t1 :: ... :: tn,tau)] is [f (t1, ..., tn)@tau] *)
<<<<<<< HEAD
                 
  | Compare of Term.ord * term * term
  | Happens of term list
=======

  | Compare of Atom.ord*term*term
  | Happens of term
>>>>>>> 0b5910fd
  | ForAll  of (lsymb * kind) list * term
  | Exists  of (lsymb * kind) list * term
  | And  of term * term
  | Or   of term * term
  | Impl of term * term
  | Not  of term
  | True
  | False

and term = term_i L.located


type formula = term

(*------------------------------------------------------------------*)
let rec equal t t' = match L.unloc t, L.unloc t' with
  | Tinit, Tinit
  | True, True
  | False, False -> true

  | Tpred   a, Tpred   a'
  | Not     a, Not     a' ->
    equal a a'

  | Happens l, Happens l' ->
    List.length l = List.length l' &&
    List.for_all2 equal l l'
    
  | Diff (a,b), Diff (a',b')
  | And  (a,b), And  (a',b')
  | Impl (a,b), Impl (a',b')
  | Or   (a,b), Or   (a',b') ->
    equal a a' && equal b b'

  | ITE (a,b,c), ITE (a',b',c') ->
    equal a a' && equal b b' && equal c c'

  | Compare (ord, a, b), Compare (ord', a', b') ->
    ord = ord' && equal a a' && equal b b'

  | Seq (l, a), Seq (l', a') ->
    List.length l = List.length l' &&
    List. for_all2 (fun (s) (s') ->
        L.unloc s = L.unloc s'
      ) l l'
      && equal a a'


  | ForAll (l, a), ForAll (l', a')
  | Exists (l, a), Exists (l', a') ->
    List.length l = List.length l' &&
    List. for_all2 (fun (s,k) (s',k') ->
        L.unloc s = L.unloc s' && k = k'
      ) l l'
      && equal a a'

  | Find (l, a, b, c), Find (l', a', b', c') ->
    List.length l = List.length l' &&
    List. for_all2 (fun s s' ->
        L.unloc s = L.unloc s'
      ) l l'
    && equals [a; b; c] [a'; b'; c']

  | AppAt (s, ts, t), AppAt (s', ts', t') ->
    L.unloc s = L.unloc s' &&
    equals (t :: ts) (t' :: ts')

  | App (s, ts), App (s', ts') ->
    L.unloc s = L.unloc s' &&
    equals ts ts'

  | _ -> false

and equals l l' = List.for_all2 equal l l'


(*------------------------------------------------------------------*)
let var_i loc x = App (L.mk_loc loc x,[])
let var loc x = L.mk_loc loc (var_i loc x)
let var_of_lsymb s = var (L.loc s) (L.unloc s)

let destr_var = function
  | App (v, []) -> Some v
  | _ -> None

(*------------------------------------------------------------------*)
let pp_var_list fmt l =
  Vars.pp_typed_list fmt
    (List.map
       (function (v,Sorts.ESort t) ->
          let v = L.unloc v in
          Vars.EVar (snd @@ Vars.make_fresh Vars.empty_env t v))
       l)

let rec pp_term_i ppf t = match t with
  | Tinit -> Fmt.pf ppf "init"
  | Tpred t -> Fmt.pf ppf "pred(%a)" pp_term t
  | ITE (i,t,e) ->
      Fmt.pf ppf
        "@[if@ %a@ then@ %a@ else@ %a@]"
        pp_term i pp_term t pp_term e
  | Find (vs,c,t,e) ->
      Fmt.pf ppf
        "@[try find@ %a@ such that@ %a@ in@ %a@ else@ %a@]"
        (Utils.pp_list Fmt.string) (L.unlocs vs)
        pp_term c pp_term t pp_term e
  | Diff (l,r) ->
      Fmt.pf ppf "diff(%a,%a)" pp_term l pp_term r
  | Seq (vs, b) ->
    Fmt.pf ppf "@[seq(@[%a->%a@])@]"
      (Utils.pp_list Fmt.string) (L.unlocs vs) pp_term b

  | App (f,[t1;t2]) when L.unloc f="exp"->
    Fmt.pf ppf "%a^%a" pp_term t1 pp_term t2
  | App (f,terms) ->
    Fmt.pf ppf "%s%a"
      (L.unloc f)
      (Utils.pp_list pp_term) terms
  | AppAt (f,terms,ts) ->
    Fmt.pf ppf "%s%a%a"
      (L.unloc f)
      (Utils.pp_list pp_term) terms
      pp_ts ts

  | Compare (ord,tl,tr) ->
    Fmt.pf ppf "@[<h>%a@ %a@ %a@]" pp_term tl Term.pp_ord ord pp_term tr
      
  | Happens t -> Fmt.pf ppf "happens(%a)" (Utils.pp_list pp_term) t
  | ForAll (vs, b) ->
    Fmt.pf ppf "@[forall (@[%a@]),@ %a@]"
      pp_var_list vs pp_term b
  | Exists (vs, b) ->
    Fmt.pf ppf "@[exists (@[%a@]),@ %a@]"
      pp_var_list vs pp_term b
  | And ( L.{ pl_desc = Impl (bl1,br1)},
          L.{ pl_desc = Impl(br2,bl2)} ) when bl1=bl2 && br1=br2 ->
    Fmt.pf ppf "@[<1>(%a@ <=>@ %a)@]"
      pp_term bl1 pp_term br1
  | And (bl, br) ->
    Fmt.pf ppf "@[<1>(%a@ &&@ %a)@]"
      pp_term bl pp_term br
  | Or (bl, br) ->
    Fmt.pf ppf "@[<1>(%a@ ||@ %a)@]"
      pp_term bl pp_term br
  | Impl (bl, br) ->
    Fmt.pf ppf "@[<1>(%a@ =>@ %a)@]"
      pp_term bl pp_term br
  | Not b ->
    Fmt.pf ppf "not(@[%a@])" pp_term b
  | True -> Fmt.pf ppf "True"
  | False -> Fmt.pf ppf "False"

and pp_ts ppf ts = Fmt.pf ppf "@%a" pp_term ts

and pp_ots ppf ots = Fmt.option pp_ts ppf ots

and pp_term ppf t = pp_term_i ppf (L.unloc t)

let pp   = pp_term
let pp_i = pp_term_i


(** Type checking *)

type conversion_error_i =
  | Arity_error          of string*int*int
  | Untyped_symbol       of string
  | Index_error          of string*int*int
  | Undefined            of string
  | UndefinedOfKind      of string * Symbols.namespace
  | Type_error           of term_i * Sorts.esort
  | Timestamp_expected   of term_i
  | Timestamp_unexpected of term_i
  | Untypable_equality   of term_i
  | String_expected      of term_i (* TODO: move *)
  | Int_expected         of term_i (* TODO: move *)
  | Tactic_type          of string (* TODO: move *)
  | Index_not_var        of term_i
  | Assign_no_state      of string
  | BadNamespace         of string * Symbols.namespace

type conversion_error = L.t * conversion_error_i

exception Conv of conversion_error

let conv_err loc e = raise (Conv (loc,e))

let pp_error_i ppf = function
  | Arity_error (s,i,j) -> Fmt.pf ppf "Symbol %s used with arity %i, but \
                                       defined with arity %i" s i j

  | Untyped_symbol s -> Fmt.pf ppf "Symbol %s is not typed" s

  | Index_error (s,i,j) -> Fmt.pf ppf "Symbol %s used with %i indices, but \
                                       defined with %i indices" s i j

  | Undefined s -> Fmt.pf ppf "symbol %s is undefined" s

  | UndefinedOfKind (s,n) ->
    Fmt.pf ppf "%a %s is undefined" Symbols.pp_namespace n s

  | Type_error (s, sort) ->
    Fmt.pf ppf "Term %a is not of type %a" pp_i s Sorts.pp_e sort

  | Timestamp_expected t ->
    Fmt.pf ppf "The term %a must be given a timestamp" pp_i t

  | Timestamp_unexpected t ->
    Fmt.pf ppf "The term %a must not be given a timestamp" pp_i t

  | Untypable_equality t ->
      Fmt.pf ppf
        "Comparison %a cannot be typed@ \
         (operands do not have the same type,@ \
         or do not have a type@ for which the comparison is allowed)"
        pp_i t
  | String_expected t ->
      Fmt.pf ppf
        "The term %a cannot be seen as a string"
        pp_i t
  | Int_expected t ->
      Fmt.pf ppf
        "The term %a cannot be seen as a int"
        pp_i t
  | Tactic_type s ->
      Fmt.pf ppf "The tactic arguments could not be parsed: %s" s
  | Index_not_var i ->
      Fmt.pf ppf "An index must be a variable, the term %a \
                  cannot be seen as an index" pp_i i
  | Assign_no_state s ->
      Fmt.pf ppf "Only states can be assigned values, and the \
                  function symbols %s is not a state" s

  | BadNamespace (s,n) ->
    Fmt.pf ppf "Kind error: %s has kind %a" s
      Symbols.pp_namespace n

let pp_error pp_loc_err ppf (loc,e) =
  Fmt.pf ppf "%a%a"
    pp_loc_err loc
    pp_error_i e


let check_arity_i loc s actual expected =
  if actual <> expected then
    conv_err loc (Arity_error (s,actual,expected))

let check_arity lsymb actual expected =
  check_arity_i (L.loc lsymb) (L.unloc lsymb) actual expected

type env = (string*kind) list

let message_arity fdef = let open Symbols in match fdef with
  | PublicKey -> 1
  | Hash|ADec|SDec|Sign|CheckSign -> 2
  | AEnc|SEnc -> 3
  | Abstract a -> a

(** Get the kind of a function of macro definition.
  * In the latter case, the timestamp argument is not accounted for. *)
let function_kind table (f : lsymb): kind list * kind =
  let open Symbols in
  let loc, f = L.loc f, L.unloc f in
  match def_of_string f table with
  | Reserved -> assert false (* we should never encounter a situation where we
                                try to type a reserved symbol. *)
  | Exists d ->
    let ckind index_arity message_arity =
      List.init index_arity (fun _ -> Sorts.eindex) @
      List.init message_arity (fun _ -> Sorts.emessage),
      Sorts.emessage
    in
    match d with
    | Function (i, finfo) -> ckind i (message_arity finfo)
    | Macro (Local (targs,k)) -> targs, k
    | Macro (Global arity) -> ckind arity 0
    | Macro (Input|Output|Frame) -> [], Sorts.emessage
    | Macro (Cond|Exec) -> [], Sorts.eboolean
    | _ -> conv_err loc (Untyped_symbol f)

let check_state table (s : lsymb) n =
  match Symbols.def_of_string (L.unloc s) table with
    | Symbols.(Exists (Macro (State (arity,kind)))) ->
        check_arity s n arity ;
        kind
    | _ -> conv_err (L.loc s) (Assign_no_state (L.unloc s))

let check_name table (s : lsymb) n =
  try
    let arity = Symbols.Name.def_of_string (L.unloc s) table in
    if arity <> n then conv_err (L.loc s) (Index_error (L.unloc s,n,arity))
  with Symbols.Unbound_identifier _ -> assert false

let check_action table (s : lsymb) n =
  match Action.find_symbol (L.unloc s) table with
  | (l, _) ->
    let arity = List.length l in
    if arity <> n then conv_err (L.loc s) (Index_error (L.unloc s,n,arity))
  | exception Not_found -> assert false


(** Applications *)


(** Type of an application ([App _] or [AppAt _]) that has been
    dis-ambiguated *)
type app_i =
  | Name of lsymb * term list
  (** A name, whose arguments will always be indices. *)
  | Get of lsymb * Term.timestamp option * term list
  (** [Get (s,ots,terms)] reads the contents of memory cell
    * [(s,terms)] where [terms] are evaluated as indices.
    * The second argument [ots] is for the optional timestamp at which the
    * memory read is performed. This is used for the terms appearing in
    * goals. *)
  | Fun of lsymb * term list * Term.timestamp option
  (** Function symbol application,
    * where terms will be evaluated as indices or messages
    * depending on the type of the function symbol.
    * The third argument is an optional timestamp, used when
    * writing meta-logic formulas but not in processes. *)
  | Taction of lsymb * term list
  | AVar of lsymb

and app = app_i L.located

let pp_app_i ppf = function
  | Taction (a,l) ->
    Fmt.pf ppf "%s%a"
      (L.unloc a)
      (Utils.pp_list pp_term) l

  | Fun (f,[t1;t2],ots) when L.unloc f="exp"->
    Fmt.pf ppf "%a^%a" pp_term t1 pp_term t2
  | Fun (f,terms,ots) ->
    Fmt.pf ppf "%s%a%a"
      (L.unloc f)
      (Utils.pp_list pp_term) terms
      (Fmt.option Term.pp) ots

  | Name (n,terms) ->
    Fmt.pf ppf "%a%a"
      (* Pretty-printing names with nice colors
       * is well worth violating the type system ;) *)
      Term.pp_name (Obj.magic n)
      (Utils.pp_list pp_term) terms

  | Get (s,ots,terms) ->
    Fmt.pf ppf "!%s%a%a"
      (L.unloc s)
      (Utils.pp_list pp_term) terms
      (Fmt.option Term.pp) ots

  | AVar s -> Fmt.pf ppf "%s" (L.unloc s)

let pp_app ppf app = pp_app_i ppf (L.unloc app)

(** Context of a application construction. *)
type app_cntxt =
  | At      of Term.timestamp   (* for explicit timestamp, e.g. [s@ts] *)
  | MaybeAt of Term.timestamp   (* for potentially implicit timestamp,
                                   e.g. [s] in a process parsing. *)
  | NoTS                        (* when there is no timestamp, even implicit. *)

let is_at = function At _ -> true | _ -> false
let get_ts = function At ts | MaybeAt ts -> Some ts | _ -> None

let make_app_i table cntxt lsymb l =
  let loc = L.loc lsymb in

  let arity_error i =
    conv_err loc (Arity_error (L.unloc lsymb, List.length l, i)) in
  let ts_unexpected () =
    conv_err loc (Timestamp_unexpected (App (lsymb,l))) in

  match Symbols.def_of_string (L.unloc lsymb) table with
  | Symbols.Reserved -> assert false
  | Symbols.Exists d ->
    begin match d with
    | Symbols.Function (a,fdef) ->
        if is_at cntxt then ts_unexpected ();
        if List.length l <> a + message_arity fdef then
          raise (arity_error (a + message_arity fdef)) ;
        Fun (lsymb,l,None)
    | Symbols.Name arity ->
        if is_at cntxt then ts_unexpected ();
        check_arity lsymb (List.length l) arity ;
        Name (lsymb,l)
    | Symbols.Macro (Symbols.State (arity,_)) ->
        check_arity lsymb (List.length l) arity ;
        Get (lsymb,get_ts cntxt,l)
    | Symbols.Macro (Symbols.Global arity) ->
        if List.length l <> arity then arity_error arity;
        Fun (lsymb,l,get_ts cntxt)
    | Symbols.Macro (Symbols.Local (targs,_)) ->
        if is_at cntxt then ts_unexpected ();
        if List.length targs <> List.length l then
          arity_error (List.length targs) ;
        Fun (lsymb,l,None)
    | Symbols.Macro (Symbols.Input|Symbols.Output|Symbols.Cond|Symbols.Exec
                    |Symbols.Frame) ->
        if cntxt = NoTS then
          conv_err loc (Timestamp_expected (App (lsymb,l)));
        if l <> [] then arity_error 0;
        Fun (lsymb,[],get_ts cntxt)
    | Symbols.Action arity ->
        if arity <> List.length l then arity_error arity ;
        Taction (lsymb,l)
    | Symbols.Channel _
    | Symbols.Process _
    | Symbols.System  _ ->
      let s = L.unloc lsymb in
      conv_err loc (BadNamespace (s,
                                  oget(Symbols.get_namespace table s)))
    end
  | exception Symbols.Unbound_identifier s ->
      (* By default we interpret s as a variable,
       * but this is only possible if it is not indexed.
       * If that is not the case, the user probably meant
       * for this symbol to not be a variable, hence
       * we raise Unbound_identifier. We could also
       * raise Type_error because a variable is never of
       * a sort that can be applied to indices. *)
      if l <> [] then conv_err loc (Undefined (L.unloc lsymb));
      AVar lsymb

let make_app loc table cntxt lsymb l =
  L.mk_loc loc (make_app_i table cntxt lsymb l)

(** Conversion *)

type esubst = ESubst : string * 'a Term.term -> esubst

type subst = esubst list

let pp_esubst ppf (ESubst (t1,t2)) =
  Fmt.pf ppf "%s->%a" t1 Term.pp t2

let pp_subst ppf s =
  Fmt.pf ppf "@[<hv 0>%a@]"
    (Fmt.list ~sep:(fun ppf () -> Fmt.pf ppf "@,") pp_esubst) s

let rec assoc : type a. subst -> lsymb -> a Sorts.sort -> a Term.term =
fun subst st kind ->
  match subst with
  | [] -> conv_err (L.loc st) (Undefined (L.unloc st))
  | ESubst (v,t)::_ when v = L.unloc st ->
      begin try
        Term.cast kind t
      with
      | Term.Uncastable -> conv_err (L.loc st) (Type_error (App (st,[]),
                                                            Sorts.ESort kind))
      end
  | _::q -> assoc q st kind

let mem_assoc x sort subst =
  try let _ = assoc subst x sort in true
  with Conv (_, Undefined _) -> false

(** Helper for converting constructs with binders.
  * Given a list of variables, returns a substitution (in the same order
  * so that shadowing works as expected).
  *
  * As was the case before with convert_formula/convert_vars, we work around
  * Vars using an empty environment to keep the same variable names.
  *
  * TODO this may cause unintended variable captures wrt subst. *)
let subst_of_bvars vars =
  let make (v, Sorts.ESort s) =
    let v = L.unloc v in
    ESubst (v, Term.Var (snd (Vars.make_fresh Vars.empty_env s v)))
  in
  List.map make vars

let ty_error tm sort = Conv (L.loc tm,
                             Type_error (L.unloc tm, Sorts.ESort sort))


let get_fun table lsymb =
  match Symbols.Function.of_string_opt (L.unloc lsymb) table with
  | Some n -> n
  | None ->
    conv_err (L.loc lsymb) (UndefinedOfKind (L.unloc lsymb, Symbols.NFunction))

let get_name table lsymb =
  match Symbols.Name.of_string_opt (L.unloc lsymb) table with
  | Some n -> n
  | None ->
    conv_err (L.loc lsymb) (UndefinedOfKind (L.unloc lsymb, Symbols.NName))

let get_action table lsymb =
  match Symbols.Action.of_string_opt (L.unloc lsymb) table with
  | Some n -> n
  | None ->
    conv_err (L.loc lsymb) (UndefinedOfKind (L.unloc lsymb, Symbols.NAction))

let get_macro table lsymb =
  match Symbols.Macro.of_string_opt (L.unloc lsymb) table with
  | Some n -> n
  | None ->
    conv_err (L.loc lsymb) (UndefinedOfKind (L.unloc lsymb, Symbols.NMacro))

(** Conversion context.
  * - [InGoal]: we are converting a term in a goal (or tactic). All
  *   timestamps must be explicitely given.
  * - [InProc ts]: we are converting a term in a process at an implicit
  *   timestamp [ts]. *)
type conv_cntxt =
  | InProc of Term.timestamp
  | InGoal

type conv_env = { table : Symbols.table;
                  cntxt : conv_cntxt; }

let rec convert :
  type s.
  conv_env -> subst ->
  term -> s Sorts.sort -> s Term.term
= fun env subst tm sort ->
  let loc = L.loc tm in

  let conv ?(subst=subst) s t = convert env subst t s in
  let type_error = ty_error tm sort in

  match L.unloc tm with
  | App   (f,terms) ->
    (* if [f] is a variable name appearing in [subst], then substitute. *)
    if terms = [] && mem_assoc f sort subst
    then assoc subst f sort
    (* otherwise build the application and convert it. *)
    else
      let app_cntxt = match env.cntxt with
        | InGoal -> NoTS |
          InProc ts -> MaybeAt ts in
      conv_app env app_cntxt subst
        (tm, make_app loc env.table app_cntxt f terms)
        sort

  | AppAt (f,terms,ts) ->
    let app_cntxt = At (conv Sorts.Timestamp ts) in
    conv_app env app_cntxt subst
      (tm, make_app loc env.table app_cntxt f terms)
      sort

  | Tinit ->
      begin match sort with
        | Sorts.Timestamp -> Term.Action (Symbols.init_action,[])
        | _ -> raise type_error
      end

  | Tpred t ->
      begin match sort with
        | Sorts.Timestamp -> Term.Pred (conv Sorts.Timestamp t)
        | _ -> raise type_error
      end

  | Diff (l,r) -> Term.Diff (conv sort l, conv sort r)
  | ITE (i,t,e) ->
      begin match sort with
        | Sorts.Message ->
            Term.ITE (conv Sorts.Boolean i, conv sort t, conv sort e)
        | _ -> raise type_error
      end

  | And (l,r) ->
      begin match sort with
        | Sorts.Boolean -> Term.And (conv sort l, conv sort r)
        | _ -> raise type_error
      end
  | Or (l,r) ->
      begin match sort with
        | Sorts.Boolean -> Term.Or (conv sort l, conv sort r)
        | _ -> raise type_error
      end
  | Impl (l,r) ->
      begin match sort with
        | Sorts.Boolean -> Term.Impl (conv sort l, conv sort r)
        | _ -> raise type_error
      end
  | Not t ->
      begin match sort with
        | Sorts.Boolean -> Term.Not (conv sort t)
        | _ -> raise type_error
      end
  | True | False ->
      begin match sort with
        | Sorts.Boolean -> if L.unloc tm = True then Term.True else Term.False
        | _ -> raise type_error
      end

  | Compare (o,u,v) ->
      begin match sort with
        | Sorts.Boolean ->
            begin try
              Term.Atom
                (`Timestamp (o,
                             conv Sorts.Timestamp u,
                             conv Sorts.Timestamp v))
            with Conv (_,Type_error _ ) ->
              match o with
                | #Term.ord_eq as o ->
                    begin try
                        Term.Atom (`Index (o,
                                           conv_index env subst u,
                                           conv_index env subst v))
                    with Conv (_,Type_error _ ) ->
                      try
                        Term.Atom (`Message (o,
                                             conv Sorts.Message u,
                                             conv Sorts.Message v))
                      with Conv (_,Type_error _ ) ->
                        conv_err (L.loc tm) (Untypable_equality (L.unloc tm))
                    end
                | _ -> conv_err (L.loc tm) (Untypable_equality (L.unloc tm))
            end
        | _ -> raise type_error
      end

  | Happens ts ->
      begin match sort with
        | Sorts.Boolean ->
          let atoms = List.map (fun t ->
              Term.Atom (`Happens (conv Sorts.Timestamp t))
            ) ts in
          Term.mk_ands atoms
        | _ -> raise type_error
      end

  | Find (vs,c,t,e) ->
    let new_subst =
      subst_of_bvars (List.map (fun x -> x,Sorts.eindex) vs) in
    let is =
      let f : esubst -> Vars.index = function
        | ESubst (_,Term.Var v) ->
          begin match Vars.sort v with
            | Sorts.Index -> v
            | _ -> raise type_error
          end
        | _ -> assert false
      in
      List.map f new_subst
    in
    begin match sort with
      | Sorts.Message ->
        let c = conv ~subst:(new_subst@subst) Sorts.Boolean c in
        let t = conv ~subst:(new_subst@subst) sort t in
        let e = conv sort e in
        Term.Find (is,c,t,e)
      | _ -> raise type_error
    end

  | ForAll (vs,f) | Exists (vs,f) ->

      let new_subst = subst_of_bvars vs in
      let f = conv ~subst:(new_subst@subst) Sorts.Boolean f in
      let vs =
        let f : esubst -> Vars.evar = function
          | ESubst (_, Term.Var v) -> Vars.EVar v
          | _ -> assert false
        in
        List.map f new_subst
      in
      begin match sort, L.unloc tm with
        | Sorts.Boolean, ForAll _ -> Term.mk_forall vs f
        | Sorts.Boolean, Exists _ -> Term.mk_exists vs f
        | _ -> raise type_error
      end
  | Seq (vs,t) ->
      let new_subst = subst_of_bvars (List.map (fun x -> x, Sorts.eindex) vs) in
      let t = conv ~subst:(new_subst@subst) Sorts.Message t in
      let vs =
        let f : esubst -> Vars.index = function
          | ESubst (_, Term.Var v) ->
            begin match Vars.sort v with
              | Sorts.Index -> v
                | _ -> raise type_error
              end
          | _ -> assert false
        in
        List.map f new_subst
      in
      begin match sort with
        | Sorts.Message -> Term.Seq (vs, t)
        | _ -> raise type_error
      end

and conv_index env subst t =
  match convert env subst t Sorts.Index with
    | Term.Var x -> x
    | _ -> conv_err (L.loc t) (Index_not_var (L.unloc t))

(* The term [t] in argument is here for error messages. *)
and conv_app :
  type s.
  conv_env -> app_cntxt -> subst ->
  (term * app) -> s Sorts.sort -> s Term.term
 = fun env app_cntxt subst (t,app) sort ->
   (* We should have [make_app app = t].
      [t] is here to have meaningful exceptions. *)
  let loc = L.loc t in
  let t_i = L.unloc t in

  let conv ?(subst=subst) s t = convert env subst t s in

  let get_at () =
    match get_ts app_cntxt with
    | None -> conv_err loc (Timestamp_expected (L.unloc t))
    | Some ts -> ts in

  let type_error = ty_error t sort in

  match L.unloc app with
  | AVar s -> assoc subst s sort

  (* In [Term.term], function symbols deal with the message sort,
   * and comparisons are over message, indices or timestamps.
   *
   * In most of the code below, we restrict function types to match
   * this constraint. But we start with a few exceptions to enable
   * basic usage of boolean terms.
   *
   * In older version of the code this was more flexible:
   * Theory.terms of type Boolean were converted to Term.message,
   * but we lost this subtyping ability when unifying conversions
   * and typing them more strongly. We may or may not want to
   * recover some of that flexibility. *)

  | Fun (f,[],None) when L.unloc f = Symbols.to_string (fst Term.f_true) ->
      begin match sort with
        | Sorts.Boolean -> Term.True
        | Sorts.Message -> Term.(Fun (f_true,[]))
        | _ -> raise type_error
      end

  | Fun (f,[],None) when L.unloc f = Symbols.to_string (fst Term.f_false) ->
      begin match sort with
        | Sorts.Boolean -> Term.False
        | Sorts.Message -> Term.(Fun (f_false,[]))
        | _ -> raise type_error
      end

  (* End of special cases. *)

  | Fun (f,l,None) ->
      let ts_expected = Conv (loc, Timestamp_expected t_i) in
      let ks, f_k = function_kind env.table f in
      assert (f_k = Sorts.emessage) ;
      check_arity f (List.length l) (List.length ks) ;
      begin match sort with
        | Sorts.Message ->
            let open Symbols in
            begin match of_string (L.unloc f) env.table with
              | Wrapped (symb, Function (i,_)) ->
                let indices,messages =
                  List.init i (fun k -> conv_index env subst (List.nth l k)),
                  List.init (List.length l - i)
                    (fun k -> conv Sorts.Message (List.nth l (k+i)))
                in
                Term.Fun ((symb,indices),messages)
              | Wrapped (s, Macro (Global _)) ->
                let indices = List.map (conv_index env subst) l in
                Term.Macro ((s,sort,indices),[],get_at ())
              | Wrapped (s, Macro (Local (targs,_))) ->
                  if List.for_all (fun s -> s = Sorts.eindex) ks then
                    let indices = List.map (conv_index env subst) l in
                    Term.Macro ((s,sort,indices),[],get_at ())
                  else begin
                    assert (List.for_all (fun s -> s = Sorts.emessage) ks) ;
                    let l = List.map (conv Sorts.Message) l in
                    Term.Macro ((s,sort,[]),l,get_at ())
                  end
              | Wrapped (_, Macro (Input|Output|Cond|Exec|Frame|State (_, _))) ->
                raise ts_expected
              | Wrapped (_, Channel _) -> raise ts_expected
              | Wrapped (_, Name _)    -> raise ts_expected
              | Wrapped (_, Action _)  -> raise ts_expected
              | Wrapped (_, Process _) -> raise ts_expected
              | Wrapped (_, System _)  -> raise ts_expected
            end
        | _ -> raise type_error
      end

  | Fun (f, l, Some ts) ->
      let ts_unexpected = Conv (loc, Timestamp_unexpected t_i) in
      let open Symbols in
      begin match sort with
        | Sorts.Message ->
            begin match of_string (L.unloc f) env.table with
              | Wrapped (s, Macro (Input|Output|Frame)) ->
                 (* I am not sure of the location to use in
                    check_arity_i below  *)
                  check_arity_i (L.loc f) "input" (List.length l) 0 ;
                  Term.Macro ((s,sort,[]),[],ts)
              | Wrapped (s, Macro (Global arity)) ->
                  check_arity f (List.length l) arity ;
                  let l = List.map (conv_index env subst) l in
                  Term.Macro ((s,sort, l),[],ts)
              | Wrapped (s, Macro (Local (targs,_))) ->
                  (* TODO as above *)
                assert false
              | Wrapped (s, Macro (Cond|Exec)) -> raise type_error

              | Wrapped (_, Macro (State (_, _))) -> raise ts_unexpected
              | Wrapped (_, Channel _)            -> raise ts_unexpected
              | Wrapped (_, Name _)               -> raise ts_unexpected
              | Wrapped (_, Action _)             -> raise ts_unexpected
              | Wrapped (_, Function _)           -> raise ts_unexpected
              | Wrapped (_, Process _)            -> raise ts_unexpected
              | Wrapped (_, System _)             -> raise ts_unexpected
            end
        | Sorts.Boolean ->
            begin match of_string (L.unloc f) env.table with
              | Wrapped (s, Macro (Cond|Exec)) ->
                (* I am not sure of the location to use in
                    check_arity_i below  *)
                  check_arity_i (L.loc f) "cond" (List.length l) 0 ;
                  Term.Macro ((s,sort,[]),[],ts)
              | Wrapped (s, Macro (Input|Output|Frame|Global _)) ->
                raise type_error
              | Wrapped (_, Macro (State (_, _))) -> raise ts_unexpected
              | Wrapped (_, Channel _)            -> raise ts_unexpected
              | Wrapped (_, Name _)               -> raise ts_unexpected
              | Wrapped (_, Action _)             -> raise ts_unexpected
              | Wrapped (_, Function _)           -> raise ts_unexpected
              | Wrapped (_, Macro (Local (_, _))) -> raise ts_unexpected
              | Wrapped (_, Process _)            -> raise ts_unexpected
              | Wrapped (_, System _)             -> raise ts_unexpected
            end
        | _ -> raise type_error
      end

  | Get (s,opt_ts,is) ->
      let k = check_state env.table s (List.length is) in
      assert (k = Sorts.emessage) ;
      let is = List.map (conv_index env subst) is in
      let s = get_macro env.table s in
      let ts =
        (* TODO: check this *)
        match opt_ts with
          | Some ts -> ts
          | None -> conv_err loc (Timestamp_expected t_i)
      in
      begin match sort with
        | Sorts.Message -> Term.Macro ((s,sort,is),[],ts)
        | _ -> raise type_error
      end

  | Name (s, is) ->
      check_name env.table  s (List.length is) ;
      begin match sort with
        | Sorts.Message ->
          Term.Name ( get_name env.table s ,
                      List.map (conv_index env subst) is )
        | _ -> raise type_error
      end

  | Taction (a,is) ->
      check_action env.table a (List.length is) ;
      begin match sort with
        | Sorts.Timestamp ->
          Term.Action ( get_action env.table a,
                        List.map (conv_index env subst) is )
        | _ -> raise type_error
      end

type eterm = ETerm : 'a Sorts.sort * 'a Term.term * L.t -> eterm

let econvert conv_cntxt tsubst t : eterm option =
  let conv_s = function
    | Sorts.ESort sort -> try
        let tt = convert conv_cntxt tsubst t sort in
        Some (ETerm (sort, tt, L.loc t))
      with Conv _ -> None in

  (* careful about the order. Because boolean is a subtyped of message, we
     need to try boolean (the most precise type) first. *)
  List.find_map conv_s
    [Sorts.eboolean;
     Sorts.emessage;
     Sorts.eindex;
     Sorts.etimestamp]


let convert_index table = conv_index { table = table; cntxt = InGoal; }

(** Declaration functions *)

let declare_symbol table ?(index_arity=0) name info =
  let def = index_arity,info in
  fst (Symbols.Function.declare_exact table name def)

let declare_hash table ?index_arity s =
  declare_symbol table ?index_arity s Symbols.Hash

let declare_aenc table enc dec pk =
  let open Symbols in
  let table, dec = Function.declare_exact table dec (0,ADec) in
  let table, pk = Function.declare_exact table pk (0,PublicKey) in
  let data = AssociatedFunctions [dec; pk] in
  fst (Function.declare_exact table enc ~data (0,AEnc))

let declare_senc table enc dec =
  let open Symbols in
  let data = AssociatedFunctions [Function.cast_of_string enc] in
  let table, dec = Function.declare_exact table dec ~data (0,SDec) in
  let data = AssociatedFunctions [dec] in
  fst (Function.declare_exact table enc ~data (0,SEnc))

let declare_senc_joint_with_hash table enc dec (h : lsymb) =
  let open Symbols in
  let data = AssociatedFunctions [Function.cast_of_string enc;
                                  get_fun table h] in
  let table, dec = Function.declare_exact table dec ~data (0,SDec) in
  let data = AssociatedFunctions [dec] in
  fst (Function.declare_exact table enc ~data (0,SEnc))

let declare_signature table sign checksign pk =
  let open Symbols in
  let table,sign = Function.declare_exact table sign (0,Sign) in
  let table,pk = Function.declare_exact table pk (0,PublicKey) in
  let data = AssociatedFunctions [sign; pk] in
  fst (Function.declare_exact table checksign ~data (0,CheckSign))

let check_signature table checksign pk =
  let def x = Symbols.Function.get_def x table in
  let correct_type = match def checksign, def pk  with
    | (_,Symbols.CheckSign), (_,Symbols.PublicKey) -> true
    | _ -> false
    (* | exception Not_found ->
     *   let s = Symbols.to_string checksign in
     *   conv_err (Undefined (s ^ " or " ^ to_string pk)) *)
  in
  if correct_type then
    match Symbols.Function.get_data checksign table with
      | Symbols.AssociatedFunctions [sign; pk2] when pk2 = pk -> Some sign
      | _ -> None
  else None

(* let declare_state table s arity kind =
  let info = Symbols.State (arity,kind) in
  fst (Symbols.Macro.declare_exact table s info) *)

let declare_name table s arity =
  fst (Symbols.Name.declare_exact table s arity)

let declare_abstract table s ~index_arity ~message_arity =
  let def = index_arity, Symbols.Abstract message_arity in
  fst (Symbols.Function.declare_exact table s def)

(** Empty *)

let empty loc = L.mk_loc loc (App (L.mk_loc loc "empty", []))

(** Apply a partial substitution to a term.
  * This is meant for formulas and local terms in processes,
  * and does not support optional timestamps.
  * TODO substitution does not avoid capture. *)
let subst t (s : (string * term_i) list) =
  let rec aux_i = function
    (* Variable *)
    | App (x, []) as t ->
      begin try
          let ti = List.assoc (L.unloc x) s in
          ti
        with Not_found -> t
      end
    | Tinit -> Tinit
    | Tpred t -> Tpred (aux t)
    | Happens t -> Happens (List.map aux t)
    | App (s,l) -> App (s, List.map aux l)
    | AppAt _-> assert false
    | Seq (vs,t) -> Seq (vs, aux t)
    | Compare (o,t1,t2) -> Compare (o, aux t1, aux t2)
    | True | False as t -> t
    | And (l,r) -> And (aux l, aux r)
    | Or (l,r) -> Or (aux l, aux r)
    | Impl (l,r) -> Impl (aux l, aux r)
    | Not t -> Not (aux t)
    | ForAll (vs,f) -> ForAll (vs, aux f)
    | Exists (vs,f) -> Exists (vs, aux f)
    | Diff (l,r) -> Diff (aux l, aux r)
    | ITE (i,t,e) -> ITE (aux i, aux t, aux e)
    | Find (is,c,t,e) -> Find (is, aux c, aux t, aux e)

  and aux t = L.mk_loc (L.loc t) (aux_i (L.unloc t))

  in aux t

let check table ?(local=false) (env:env) t (Sorts.ESort s) : unit =
  let dummy_var s =
    Term.Var (snd (Vars.make_fresh Vars.empty_env s "_"))
  in
  let cntxt = if local then InProc (dummy_var Sorts.Timestamp) else InGoal in
  let conv_env = { table = table; cntxt = cntxt; } in
  let subst =
    List.map (fun (v, Sorts.ESort s) -> ESubst (v, dummy_var s)) env
  in
  ignore (convert conv_env subst t s)

let subst_of_env (env : Vars.env) =
  let to_subst : Vars.evar -> esubst =
    fun (Vars.EVar v) ->
    let open Sorts in
    match Vars.sort v with
    | Index ->  ESubst (Vars.name v,Term.Var v)
    | Timestamp -> ESubst (Vars.name v,Term.Var v)
    | Message -> ESubst (Vars.name v,Term.Var v)
    | Boolean -> assert false
    in
  List.map to_subst (Vars.to_list env)

let parse_subst table env (uvars : Vars.evar list) (ts : term list) : Term.subst =
  let u_subst = subst_of_env env in
  let conv_env = { table = table; cntxt = InGoal; } in
  let f t (Vars.EVar u) =
    Term.ESubst (Term.Var u, convert conv_env u_subst t (Vars.sort u))
  in
  List.map2 f ts uvars

type Symbols.data += Local_data of Vars.evar list * Vars.evar * Term.message
type Symbols.data += StateInit_data of Vars.index list * Term.message

let declare_state table s (typed_args : (lsymb * Sorts.esort) list)
    (k : Sorts.esort) t =
  let ts_init = Term.Action (Symbols.init_action, []) in
  let conv_env = { table = table; cntxt = InProc ts_init; } in
  let subst = subst_of_bvars typed_args in
  let t = convert conv_env subst t Sorts.Message in
  let indices : Vars.index list =
    let f x : Vars.index = match x with
      | ESubst (_,Term.Var i) ->
        begin match Vars.sort i with
          | Sorts.Index -> i
          | _ -> assert false
        end
      | _ -> assert false
    in
    List.map f subst
  in
  let data = StateInit_data (indices,t) in
  let table, _ =
    Symbols.Macro.declare_exact table
      s
      ~data
      (Symbols.State (List.length typed_args,k)) in
  table

let get_init_states table =
  Symbols.Macro.fold
    (fun s def data acc -> match (def,data) with
      | ( Symbols.State (arity,kind), StateInit_data (l,t) ) ->
        let (state,msg) =
          ((s, Sorts.Message, l), t)
        in
        (state,msg)::acc
      | _ -> acc)
    []
    table

let declare_macro table s (typed_args : (string * Sorts.esort) list)
    (k : Sorts.esort) t =
  let env,typed_args,tsubst =
    List.fold_left
      (fun (env,vars,tsubst) (x,Sorts.ESort k) ->
         let env,x' = Vars.make_fresh env k x in
         let item = match k with
           | Sorts.Index -> ESubst (x, Term.Var x')
           | Sorts.Message -> ESubst (x, Term.Var x')
           | _ -> assert false
         in
           assert (Vars.name x' = x) ;
           env, (Vars.EVar x')::vars, item::tsubst)
      (Vars.empty_env,[],[])
      typed_args
  in
  let _,ts_var = Vars.make_fresh env Sorts.Timestamp "ts" in
  let conv_env = { table = table; cntxt = InProc (Term.Var ts_var); } in
  let t = convert conv_env tsubst t Sorts.Message in
  let data = Local_data (List.rev typed_args,Vars.EVar ts_var,t) in
  let table, _ =
    Symbols.Macro.declare_exact table
      s
      ~data
      (Symbols.Local (List.rev_map (fun (Vars.EVar x) ->
           Sorts.ESort (Vars.sort x)) typed_args,k)) in
  table

(* TODO could be generalized into a generic fold function
 * fold : (term -> 'a -> 'a) -> term -> 'a -> 'a *)
let find_app_terms t (names : string list) =
  let rec aux t acc (name : string) = match L.unloc t with
    | App (x',l) ->
      let acc = if L.unloc x' = name then L.unloc x'::acc else acc in
      List.fold_left (fun accu elem -> aux elem accu name) acc l

    | AppAt (x',l,ts) ->
      let acc = if L.unloc x' = name then L.unloc x'::acc else acc in
<<<<<<< HEAD
      aux_list (ts::l) acc name
        
    | Diff (t1,t2)      -> aux t1 (aux t2 acc name) name
    | Seq (_,t')        -> aux t' acc name
    | ITE (c,t,e)       -> aux c (aux t (aux e acc name) name) name
    | Find (_,c,t,e)    -> aux c (aux t (aux e acc name) name) name
=======
      List.fold_left (fun accu elem -> aux elem accu name) acc (ts::l)

    | Diff (t1,t2) -> aux t1 (aux t2 acc name) name
    | Seq (_,t') -> aux t' acc name
    | ITE (c,t,e) -> aux c (aux t (aux e acc name) name) name
    | Find (_,c,t,e) -> aux c (aux t (aux e acc name) name) name
>>>>>>> 0b5910fd
    | Compare (_,t1,t2) -> aux t1 (aux t2 acc name) name
    | Happens t'        -> aux_list t' acc name
    | ForAll (_,t')     -> aux t' acc name
    | Exists (_,t')     -> aux t' acc name
    | And (t1,t2)       -> aux t1 (aux t2 acc name) name
    | Or (t1,t2)        -> aux t1 (aux t2 acc name) name
    | Impl (t1,t2)      -> aux t1 (aux t2 acc name) name
    | Not t'            -> aux t' acc name
    | _                 -> acc

  and aux_list l acc name =
    List.fold_left (fun accu elem -> aux elem accu name) acc l in
  
  List.sort_uniq Stdlib.compare (List.fold_left (aux t) [] names)

(** Tests *)
let () =
  let mk x = L.mk_loc L._dummy x in
  Checks.add_suite "Theory" [
    "Declarations", `Quick,
    begin fun () ->
      ignore (declare_hash Symbols.builtins_table "h" : Symbols.table);
      let table = declare_hash Symbols.builtins_table "h" in
      Alcotest.check_raises
        "h cannot be defined twice"
        (Symbols.Multiple_declarations "h")
        (fun () -> ignore (declare_hash table "h" : Symbols.table)) ;
      let table = declare_hash Symbols.builtins_table "h" in
      Alcotest.check_raises
        "h cannot be defined twice"
        (Symbols.Multiple_declarations "h")
        (fun () -> ignore (declare_aenc table "h" "dec" "pk" : Symbols.table) )
    end;

    "Term building", `Quick,
    begin fun () ->
      let table = declare_hash Symbols.builtins_table "h" in
      ignore (make_app L._dummy table NoTS (mk "x") []) ;
      Alcotest.check_raises
        "hash function expects two arguments"
        (Conv (L._dummy, Arity_error ("h",1,2)))
        (fun () ->
           ignore (make_app L._dummy table NoTS (mk "h") [mk (App (mk "x",[]))])) ;
      ignore (make_app
                L._dummy table NoTS (mk "h") [mk (App (mk "x",[]));
                                              mk (App (mk "y",[]))])
    end ;

    "Type checking", `Quick,
    begin fun () ->
      let table = declare_aenc Symbols.builtins_table "e" "dec" "pk" in
      let table = declare_hash table "h" in
      let x = mk (App (mk "x", [])) in
      let y = mk (App (mk "y", [])) in
      let env = ["x",Sorts.emessage;"y",Sorts.emessage] in
      let t_i = App (mk "e", [mk (App (mk "h", [x;y]));x;y]) in
      let t = mk t_i in
      check table env t Sorts.emessage ;
      Alcotest.check_raises
        "message is not a boolean"
        (Conv (L._dummy, Type_error (t_i, Sorts.eboolean)))
        (fun () -> check table env t Sorts.eboolean)
    end
  ]<|MERGE_RESOLUTION|>--- conflicted
+++ resolved
@@ -25,15 +25,10 @@
       timestamp.  As for [App _], the head function symbol has not been
       disambiguated yet.
       [AppAt(f,t1 :: ... :: tn,tau)] is [f (t1, ..., tn)@tau] *)
-<<<<<<< HEAD
                  
   | Compare of Term.ord * term * term
   | Happens of term list
-=======
-
-  | Compare of Atom.ord*term*term
-  | Happens of term
->>>>>>> 0b5910fd
+
   | ForAll  of (lsymb * kind) list * term
   | Exists  of (lsymb * kind) list * term
   | And  of term * term
@@ -1131,21 +1126,8 @@
 
     | AppAt (x',l,ts) ->
       let acc = if L.unloc x' = name then L.unloc x'::acc else acc in
-<<<<<<< HEAD
       aux_list (ts::l) acc name
-        
-    | Diff (t1,t2)      -> aux t1 (aux t2 acc name) name
-    | Seq (_,t')        -> aux t' acc name
-    | ITE (c,t,e)       -> aux c (aux t (aux e acc name) name) name
-    | Find (_,c,t,e)    -> aux c (aux t (aux e acc name) name) name
-=======
-      List.fold_left (fun accu elem -> aux elem accu name) acc (ts::l)
-
-    | Diff (t1,t2) -> aux t1 (aux t2 acc name) name
-    | Seq (_,t') -> aux t' acc name
-    | ITE (c,t,e) -> aux c (aux t (aux e acc name) name) name
-    | Find (_,c,t,e) -> aux c (aux t (aux e acc name) name) name
->>>>>>> 0b5910fd
+
     | Compare (_,t1,t2) -> aux t1 (aux t2 acc name) name
     | Happens t'        -> aux_list t' acc name
     | ForAll (_,t')     -> aux t' acc name
