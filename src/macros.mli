(** Declaring and unfolding macros *)

(*------------------------------------------------------------------*)
(** {2 Global macro definitions} *)

(** Declare a global macro (whose meaning is the same accross
    several actions, which is useful to model let-expressions)
    given a term abstracted over input variables, indices,
    and some timestamp.
    A fresh name is generated for the macro if needed. *)
val declare_global :
  Symbols.table ->
  System.t ->
  Symbols.lsymb ->
  suffix:[`Large | `Strict] ->
  action:Action.shape ->
  inputs:Vars.var list ->
  indices:Vars.var list ->
  ts:Vars.var ->
  Term.term ->
  Type.ty ->
  Symbols.table * Symbols.macro 

(*------------------------------------------------------------------*)
(** {2 Macro expansions} *)

(** [get_definition context macro t] returns the expansion of [macro] at [t],
    if the macro can be expanded.
    Does *not* check that the timestamp happens!
    The [context] is only used to determine whether [t] is equal
    to some action in the trace model.

    Returns [`Def body] when the macro expands to [body],
    [`Undef] if the macro has no meaning at [t],
    and [`MaybeDef] if the status is unknown (typically
    because [t] is unknown). *)
val get_definition :
  Constr.trace_cntxt ->
  Term.msymb -> Term.term ->
  [ `Def of Term.term | `Undef | `MaybeDef ]

(** Same as [get_definition] but raises a soft failure if the macro
    cannot be expanded. *)
val get_definition_exn :
  Constr.trace_cntxt ->
  Term.msymb -> Term.term ->
  Term.term

<<<<<<< HEAD
(** Variant of [get_definition] without dependency on [Constr] module,
    where the timestamp is directly passed as an action.
    Unlike [get_definition] it only returns [`Def body] or [`Undef]
    since we can always determine whether a macro is defined or not at
    a given action. *)
val get_definition_nocntxt :
  SystemExpr.fset -> Symbols.table ->
  Term.msymb -> Symbols.action Symbols.t -> Vars.vars ->
  [ `Def of Term.term | `Undef ]
=======
(*------------------------------------------------------------------*)
(** Variant of [get_definition] without dependency on Constr module.
    When the Term.term argument is not of the form "Term.Action something",
    either returns [`MaybeDef] or raises [Not_found] (the latter happens when
    symb.s_symb is among [Symbols.{Output,Cond,State}] - TODO: why?),
    whereas [get_definition] does some clever stuff to find a "Term.Action sth"
    equal to the given timestamp. *)
val get_definition_nocntxt :
  SystemExpr.t -> Symbols.table -> Term.msymb -> Symbols.action 
  -> Vars.vars -> [ `Def of Term.term | `Undef ]
>>>>>>> 862fe726

(** When [m] is a global macro symbol,
    [get_definition se table m li] return a term which resembles the one that
    would be obtained with [get_definition m li ts] for some [ts],
    except that it will feature meaningless action names in some places. *)
val get_dummy_definition :
  Symbols.table -> SystemExpr.fset -> Term.msymb -> Term.term

(*------------------------------------------------------------------*)
type system_map_arg =
  | ADescr  of Action.descr 
  | AGlobal of { is : Vars.vars; ts : Vars.var; }

(*------------------------------------------------------------------*)
(** Given the name [ns] of a macro as well as a function [f] over
    terms, an [old_single_system] and a [new_single_system], takes the
    existing definition of [ns] in the old system, applies [f] to the
    existing definition, and update the value of [ns] accordingly in
    the new system. *)
val update_global_data :
  Symbols.table -> 
  Symbols.macro -> 
  Symbols.macro_def -> 
<<<<<<< HEAD
  System.Single.t ->
  System.Single.t ->
  (Term.term -> Term.term) -> 
  Symbols.table
=======
  SystemExpr.single_system ->
  SystemExpr.single_system ->
  (system_map_arg -> Symbols.macro -> Term.term -> Term.term) -> 
  Symbols.table
    
(*------------------------------------------------------------------*)
(** Remove all macro definition associated with a system *)
val remove_system : Symbols.table -> SystemExpr.single_system -> Symbols.table

(*------------------------------------------------------------------*)
(** {2 Utilities} *)

(** Type of the output a macro. *)
val ty_out : Symbols.table -> Symbols.macro -> Type.ty 

(** Types of the arguments of a macro. *)
val ty_args : Symbols.table -> Symbols.macro -> Type.ty list 

val is_global : Symbols.table -> Symbols.macro -> bool
>>>>>>> 862fe726
<|MERGE_RESOLUTION|>--- conflicted
+++ resolved
@@ -46,7 +46,6 @@
   Term.msymb -> Term.term ->
   Term.term
 
-<<<<<<< HEAD
 (** Variant of [get_definition] without dependency on [Constr] module,
     where the timestamp is directly passed as an action.
     Unlike [get_definition] it only returns [`Def body] or [`Undef]
@@ -54,20 +53,8 @@
     a given action. *)
 val get_definition_nocntxt :
   SystemExpr.fset -> Symbols.table ->
-  Term.msymb -> Symbols.action Symbols.t -> Vars.vars ->
+  Term.msymb -> Symbols.action -> Vars.vars ->
   [ `Def of Term.term | `Undef ]
-=======
-(*------------------------------------------------------------------*)
-(** Variant of [get_definition] without dependency on Constr module.
-    When the Term.term argument is not of the form "Term.Action something",
-    either returns [`MaybeDef] or raises [Not_found] (the latter happens when
-    symb.s_symb is among [Symbols.{Output,Cond,State}] - TODO: why?),
-    whereas [get_definition] does some clever stuff to find a "Term.Action sth"
-    equal to the given timestamp. *)
-val get_definition_nocntxt :
-  SystemExpr.t -> Symbols.table -> Term.msymb -> Symbols.action 
-  -> Vars.vars -> [ `Def of Term.term | `Undef ]
->>>>>>> 862fe726
 
 (** When [m] is a global macro symbol,
     [get_definition se table m li] return a term which resembles the one that
@@ -91,21 +78,11 @@
   Symbols.table -> 
   Symbols.macro -> 
   Symbols.macro_def -> 
-<<<<<<< HEAD
   System.Single.t ->
   System.Single.t ->
-  (Term.term -> Term.term) -> 
-  Symbols.table
-=======
-  SystemExpr.single_system ->
-  SystemExpr.single_system ->
   (system_map_arg -> Symbols.macro -> Term.term -> Term.term) -> 
   Symbols.table
     
-(*------------------------------------------------------------------*)
-(** Remove all macro definition associated with a system *)
-val remove_system : Symbols.table -> SystemExpr.single_system -> Symbols.table
-
 (*------------------------------------------------------------------*)
 (** {2 Utilities} *)
 
@@ -115,5 +92,4 @@
 (** Types of the arguments of a macro. *)
 val ty_args : Symbols.table -> Symbols.macro -> Type.ty list 
 
-val is_global : Symbols.table -> Symbols.macro -> bool
->>>>>>> 862fe726
+val is_global : Symbols.table -> Symbols.macro -> bool