--- conflicted
+++ resolved
@@ -1571,13 +1571,8 @@
   let system = EquivSequent.get_system s in
   match nth i (EquivSequent.get_biframe s) with
   | before, elem, after ->
-<<<<<<< HEAD
-    (* search for the first occurrence of a conditional in [e] *)
-    begin match (get_ite ~system elem) with
-=======
     (* search for the first occurrence of an if-then-else in [elem] *)
     begin match get_ite ~system elem with
->>>>>>> 57b73e55
     | None ->
       Tactics.soft_failure
         (Tactics.Failure
@@ -1632,7 +1627,6 @@
           \n Usage: yesif i."
    (yes_no_if true)
 
-<<<<<<< HEAD
 (* Replace (some) subterms of term by if f then ... else zero.
  * For conditionals, add f as a logical implication. *)
 let add_formula f term deep =
@@ -1801,7 +1795,6 @@
            | subgoals -> sk subgoals fk
            | exception (Tactics.Tactic_soft_failure e) -> fk e)
       | _ -> Tactics.hard_failure (Tactics.Failure "improper arguments"))
-=======
 
 let trivial_if i s =
   let env = EquivSequent.get_env s in
@@ -1845,7 +1838,6 @@
             | exception (Tactics.Tactic_soft_failure e) -> fk e)
      | _ -> Tactics.hard_failure (Tactics.Failure "integer expected")
 )
->>>>>>> 57b73e55
 
 
 (* allows to replace inside the positive branch of an if then else a term by
