--- conflicted
+++ resolved
@@ -610,48 +610,6 @@
    (LowTactics.genfun_of_pure_efun_arg fadup) Args.(Opt Int)
 
 
-<<<<<<< HEAD
-=======
-
-(*------------------------------------------------------------------*)
-(** Macro occurrence utility functions *)
-
-(** Return timestamps occuring in macros in a set of terms *)
-let get_macro_actions
-    (cntxt : Constr.trace_cntxt)
-    (sources : Term.messages) : Fresh.ts_occs
-  =
-  let actions =
-    List.concat_map (Fresh.get_actions_ext cntxt) sources
-  in
-  Fresh.clear_dup_mtso_le actions
-
-(** [mk_le_ts_occ env ts0 occ] build a condition stating that [ts0] occurs
-    before the macro timestamp occurrence [occ]. *)
-let mk_le_ts_occ
-    (env : Vars.env)
-    (ts0 : Term.timestamp)
-    (occ : Fresh.ts_occ) : Term.message
-  =
-  let occ_vars = Sv.elements occ.Iter.occ_vars in
-  let occ_vars, occ_subst = Term.erefresh_vars (`InEnv (ref env)) occ_vars in
-  let subst = occ_subst in
-  let ts   = Term.subst subst occ.occ_cnt  in
-  let cond = Term.subst subst occ.occ_cond in
-  Term.mk_exists ~simpl:true occ_vars
-    (Term.mk_and
-       (Term.mk_timestamp_leq ts0 ts)
-       cond)
-
-let mk_le_ts_occs
-    (env : Vars.env)
-    (ts0 : Term.timestamp)
-    (occs : Fresh.ts_occs) : Term.messages
-  =
-  List.map (mk_le_ts_occ env ts0) occs |>
-  List.remove_duplicate (=)
-
->>>>>>> 1ff29438
 (*------------------------------------------------------------------*)
 (** Fresh *)
 
@@ -1256,289 +1214,6 @@
 (*------------------------------------------------------------------*)
 (** PRF axiom *)
 
-<<<<<<< HEAD
-=======
-type prf_param = {
-  h_fn  : Term.fname;   (** function name *)
-  h_fty : Type.ftype;   (** Hash function type *)
-  h_cnt : Term.message; (** contents, i.e. hashed message *)
-  h_key : Term.nsymb;   (** key *)
-}
-
-let prf_param hash : prf_param =
-  match hash with
-  | Term.Fun ((h_fn, _), h_fty, [h_cnt; Name h_key]) ->
-    { h_fn; h_cnt; h_fty; h_key }
-
-  | _ -> soft_failure Tactics.Bad_SSC
-
-(** Compute conjunct of PRF condition for a direct case,
-  * that is an explicit occurrence of the hash in the frame. *)
-let prf_mk_direct env (param : prf_param) (occ : Iter.hash_occ) =
-  (* select bound variables in key indices [is] and in message [m]
-     to quantify universally over them *)
-  let env = ref env in
-
-  let vars = occ.occ_vars in
-
-  let vars, subst = Term.erefresh_vars (`InEnv env) (Sv.elements vars) in
-
-  let is, m = occ.occ_cnt in
-  let is = List.map (Term.subst_var subst) is in
-  let m = Term.subst subst m in
-  (* let cond = Term.subst subst occ.occ_cond in *)
-  let cond = Term.mk_true in
-  Term.mk_forall ~simpl:true
-    vars
-    (Term.mk_impl
-       (Term.mk_and ~simpl:true
-          cond
-          (Term.mk_indices_eq param.h_key.s_indices is))
-       (Term.mk_atom `Neq param.h_cnt m))
-
-(*------------------------------------------------------------------*)
-(** triple of the action, the key indices and the term *)
-type prf_occ = (Action.action * Vars.index list * Term.message) Iter.occ
-
-(** check if all instances of [o1] are instances of [o2].
-    [o1] and [o2] actions must have the same action name *)
-let prf_occ_incl table system (o1 : prf_occ) (o2 : prf_occ) : bool =
-  let a1, is1, t1 = o1.occ_cnt in
-  let a2, is2, t2 = o2.occ_cnt in
-
-  let cond1, cond2 = o1.occ_cond, o2.occ_cond in
-
-  (* build a dummy term, which we used to match in one go all elements of
-     the two occurrences *)
-  let mk_dum a is cond t =
-    let action = SE.action_to_term table system a in
-    Term.mk_ands ~simpl:false
-      ((Term.mk_atom `Eq Term.init action) ::
-       (Term.mk_indices_eq ~simpl:false is is) ::
-       cond ::
-       [Term.mk_atom `Eq t (Term.mk_witness (Term.ty t))])
-  in
-  let pat2 = Match.{
-      pat_tyvars = [];
-      pat_vars   = o2.occ_vars;
-      pat_term   = mk_dum a2 is2 cond2 t2;
-    }
-  in
-
-  match Match.T.try_match_term table system (mk_dum a1 is1 cond1 t1) pat2 with
-  | Match.FreeTyv | Match.NoMatch _ -> false
-  | Match.Match _ -> true
-
-(** Compute conjunct of PRF condition for an indirect case,
-  * that is an occurence of the hash in actions of the system. *)
-let prf_mk_indirect
-    (env           : Vars.env)
-    (cntxt         : Constr.trace_cntxt)
-    (param         : prf_param)
-    (frame_actions : Fresh.ts_occs)
-    (hash_occ      : prf_occ) : Term.message
-  =
-  let env = ref env in
-
-  let vars = Sv.elements hash_occ.Iter.occ_vars in
-  let vars, subst = Term.erefresh_vars (`InEnv env) vars in
-
-  let action, hash_is, hash_m = hash_occ.Iter.occ_cnt in
-
-  (* apply [subst] to the action and to the list of
-   * key indices with the hashed messages *)
-  let action =
-    SE.action_to_term cntxt.table cntxt.system
-      (Action.subst_action subst action)
-  in
-  let hash_is = List.map (Term.subst_var subst) hash_is
-  and hash_m = Term.subst subst hash_m
-  and hash_cond = Term.subst subst hash_occ.Iter.occ_cond in
-
-  (* save the environment after having renamed all free variables until now. *)
-  let env0 = !env in
-  (* condition stating that [action] occurs before a macro timestamp
-     occurencing in the frame *)
-  let disj = Term.mk_ors (mk_le_ts_occs env0 action frame_actions) in
-
-  (* then if key indices are equal then hashed messages differ *)
-  let form =
-    Term.mk_impl
-      (Term.mk_and ~simpl:true
-         hash_cond
-         (Term.mk_indices_eq param.h_key.s_indices hash_is))
-      (Term.mk_atom `Neq param.h_cnt hash_m)
-  in
-
-  Term.mk_forall ~simpl:true vars (Term.mk_impl disj form)
-
-(*------------------------------------------------------------------*)
-(** indirect case in a PRF application: PRF hash occurrence, sources *)
-type prf_case = prf_occ * Term.message list
-
-(** map from action names to PRF cases *)
-type prf_cases_sorted = (Symbols.action Symbols.t * prf_case list) list
-
-let add_prf_case
-    table system
-    (action_name : Symbols.action Symbols.t)
-    (c : prf_case)
-    (assoc_cases : prf_cases_sorted) : prf_cases_sorted
-  =
-  let add_case (c : prf_case) (cases : prf_case list) : prf_case list =
-    let occ, srcs = c in
-
-    (* look if [c] is subsumed by one of the element [c2] of [cases],
-       in which case we update the possible sources of [c2] (note
-       that this causes some loss of precision)  *)
-    let found = ref false in
-    let new_cases =
-      List.fold_right (fun ((occ', srcs') as c2) cases ->
-          if (not !found) && prf_occ_incl table system occ occ' then
-            let () = found := true in
-            (occ', srcs @ srcs') :: cases
-          else c2 :: cases
-        ) cases []
-    in
-    if !found
-    then List.rev new_cases
-    else c :: cases
-    (* we cannot remove old cases which are subsumed by [c], because
-       we also need to handle sources *)
-  in
-
-  List.assoc_up_dflt action_name [] (add_case c) assoc_cases
-
-(*------------------------------------------------------------------*)
-let mk_prf_phi_proj cntxt env param frame hash =
-  (* Check syntactic side condition. *)
-  let errors =
-    Euf.key_ssc
-      ~elems:frame ~allow_functions:(fun x -> false)
-      ~cntxt param.h_fn param.h_key.s_symb
-  in
-  if errors <> [] then
-    soft_failure (Tactics.BadSSCDetailed errors);
-
-  (* Direct cases: hashes from the frame. *)
-
-  let frame_hashes : Iter.hash_occs =
-    List.fold_left (fun acc t ->
-        Iter.get_f_messages_ext ~cntxt param.h_fn param.h_key.s_symb t @ acc
-      ) [] frame
-  in
-  let frame_hashes = List.sort_uniq Stdlib.compare frame_hashes in
-  let phi_direct =
-    List.map (prf_mk_direct env param) frame_hashes
-  in
-
-  (* Indirect cases: potential occurrences through macro expansions. *)
-
-  (** Compute association list from action names to prf cases. *)
-  let macro_cases : prf_cases_sorted =
-    Iter.fold_macro_support (fun iocc macro_cases ->
-        let name = iocc.iocc_aname in
-        let t = iocc.iocc_cnt in
-        let fv = Sv.diff (Term.fv t) (Vars.to_set env) in
-
-        let new_cases =
-          Iter.get_f_messages_ext ~fv ~cntxt param.h_fn param.h_key.s_symb t
-        in
-        let new_cases =
-          List.map (fun occ ->
-              let is, t = occ.Iter.occ_cnt in
-              Iter.{ occ with occ_cnt = (iocc.iocc_action, is, t) }
-            ) new_cases
-        in
-
-        List.fold_left (fun macro_cases new_case ->
-            add_prf_case cntxt.table cntxt.system
-              name (new_case, iocc.iocc_sources) macro_cases
-          ) macro_cases new_cases
-      ) cntxt env frame []
-  in
-  (* Keep only actions in which there is at least one occurrence. *)
-  let macro_cases = List.filter (fun (_, occs) -> occs <> []) macro_cases in
-
-  let phi_indirect =
-    List.map (fun (action, hash_occs) ->
-        List.map (fun (hash_occ, srcs) ->
-            let frame_actions = get_macro_actions cntxt srcs in
-            prf_mk_indirect env cntxt param frame_actions hash_occ
-          ) (List.rev hash_occs)
-      ) (List.rev macro_cases)
-  in
-  let phi_indirect = List.flatten phi_indirect in
-
-  Term.mk_ands ~simpl:true phi_direct, Term.mk_ands ~simpl:true phi_indirect
-
-
-(** Build the PRF condition on one side, if the hash occurs on this side.
-    Return [None] if the hash does not occurs. *)
-let prf_condition_side
-    (proj : Term.projection)
-    (cntxt : Constr.trace_cntxt)
-    (env : Vars.env)
-    (biframe : Equiv.equiv)
-    (e : Term.message)
-    (hash : Term.message) : (Term.form * Term.form) option
-  =
-  let exception HashNoOcc in
-  try
-    let cntxt = { cntxt with system = SE.project proj cntxt.system } in
-    let param = prf_param (Term.pi_term proj hash) in
-
-    (* Create the frame on which we will iterate to compute the PRF formulas *)
-    let hash_ty = param.h_fty.fty_out in
-    let v = Vars.make_new hash_ty "v" in
-
-    let e_without_hash =
-      Term.subst [Term.ESubst (hash,Term.mk_var v)] e
-    in
-    let e_without_hash = Term.pi_term proj e_without_hash in
-
-    (* [hash] does not appear on this side *)
-    if not (Sv.mem (Vars.EVar v) (Term.fv e_without_hash)) then
-      raise HashNoOcc;
-
-    let e_without_hash =
-      Term.subst
-        [Term.ESubst (Term.mk_var v, Term.mk_witness hash_ty)]
-        e_without_hash
-    in
-
-    let frame =
-      param.h_cnt :: e_without_hash :: List.map (Equiv.pi_term proj) (biframe)
-    in
-    Some (mk_prf_phi_proj cntxt env param frame hash)
-
-  with
-  | HashNoOcc -> None
-
-(* From two conjunction formulas p and q, produce a minimal diff(p, q),
- * of the form (p inter q) && diff (p minus q, q minus p). *)
-let combine_conj_formulas p q =
-  (* Turn the conjunctions into lists. *)
-  let p, q = Term.decompose_ands p, Term.decompose_ands q in
-  let aux_q = ref q in
-  let (common, new_p) = List.fold_left (fun (common, r_p) p ->
-      (* If an element of p is inside aux_q, remove it from aux_q and
-       * add it to common, else add it to r_p. *)
-      if List.mem p !aux_q then
-        (aux_q := List.filter (fun e -> e <> p) !aux_q; (p::common, r_p))
-      else
-        (common, p::r_p))
-      ([], []) p
-  in
-  (* [common] is the intersection of p and q,
-   * [aux_q] is the remainder of q and
-   * [new_p] the remainder of p. *)
-  Term.mk_and
-    (Term.mk_ands common)
-    (Term.head_normal_biterm
-       (Term.mk_diff (Term.mk_ands new_p) (Term.mk_ands (List.rev !aux_q))))
-
->>>>>>> 1ff29438
 (** Application of PRF tactic on biframe element number i,
   * optionally specifying which subterm m1 should be considered. *)
 let prf Args.(Pair (Int i, Opt (Message, m1))) s =
@@ -1582,13 +1257,8 @@
 
   (* The formula, without the oracle condition. *)
   let formula =
-<<<<<<< HEAD
     let cond_l = Prf.prf_condition_side PLeft  cntxt env biframe e hash
     and cond_r = Prf.prf_condition_side PRight cntxt env biframe e hash in
-=======
-    let cond_l = prf_condition_side PLeft  cntxt env biframe e hash
-    and cond_r = prf_condition_side PRight cntxt env biframe e hash in
->>>>>>> 1ff29438
 
     match cond_l, cond_r with
     | None, None -> assert false
