(** All equivalence tactics.
   Tactics are organized in three classes:
    - Logical -> relies on the logical properties of the sequent.
    - Strucutral -> relies on properties of protocols, or of equality over
      messages,...
    - Cryptographic -> relies on a cryptographic assumptions, that must be
      assumed.
*)

open Utils

module T    = Prover.ProverTactics
module Args = TacticsArgs
module L    = Location
module SE   = SystemExpr

module ES   = EquivSequent
module Hyps = ES.Hyps

type sequent = ES.sequent

type lsymb = Theory.lsymb

(*------------------------------------------------------------------*)
open LowTactics

(*------------------------------------------------------------------*)
(** {2 Utilities} *)

let split_equiv_goal = LowTactics.split_equiv_goal

(*------------------------------------------------------------------*)
let wrap_fail = EquivLT.wrap_fail

(*------------------------------------------------------------------*)
(** {2 Logical Tactics} *)

(** Build the sequent showing that a timestamp happens. *)
let happens_premise (s : ES.t) (a : Term.term) =
  let s = ES.(to_trace_sequent (set_reach_goal (Term.mk_happens a) s)) in
  Goal.Trace s

(*------------------------------------------------------------------*)
exception NoReflMacros

let check_no_macro_or_var t =
  let exception Failed in

  let rec check t =
    match t with
    | Term.Var _ | Term.Macro _ -> raise Failed
    | _ -> Term.titer check t
  in
  try check t; true with Failed -> false

(** Closes the goal if it is an equivalence
  * where the two frames are identical. *)
let refl (e : Equiv.equiv) (s : ES.t) =
  if not (List.for_all check_no_macro_or_var e)
  then `NoReflMacroVar
  else if ES.get_frame PLeft s = ES.get_frame PRight s
  then `True
  else `NoRefl


(** Tactic that succeeds (with no new subgoal) on equivalences
  * where the two frames are identical. *)
let refl_tac (s : ES.t) =
  match refl (ES.goal_as_equiv s) s with
    | `True           -> []
    | `NoRefl         -> soft_failure (Tactics.NoRefl)
    | `NoReflMacroVar -> soft_failure (Tactics.NoReflMacroVar)

let () =
  T.register "refl"
    ~tactic_help:{general_help = "Closes a reflexive goal.";
                  detailed_help = "A goal is reflexive when the left and right \
                                   frame corresponding to the bi-terms are \
                                   identical. This of course needs to be the \
                                   case also for macros expansions.";
                  usages_sorts = [Sort None];
                  tactic_group = Logical}
    ~pq_sound:true
    (LowTactics.genfun_of_efun refl_tac)

(*------------------------------------------------------------------*)
let do_case_tac (args : Args.parser_arg list) s : sequent list =
  match Args.convert_as_lsymb args with
  | Some str when Hyps.mem_name (L.unloc str) s ->
    let id, _ = Hyps.by_name str s in
    List.map
      (fun (EquivLT.CHyp _, ss) -> ss)
      (EquivLT.hypothesis_case ~nb:`Any id s)

  | _ ->
    match EquivLT.convert_args s args Args.(Sort Term) with
    | Args.Arg (Term (ty, f, _)) ->
      begin
        match ty with
        | Type.Timestamp -> EquivLT.timestamp_case f s
        | _ -> bad_args ()
      end
    | _ -> bad_args ()


let case_tac args = wrap_fail (do_case_tac args)

(*------------------------------------------------------------------*)
(** For each element of the biframe, checks that it is a member of the
  * hypothesis biframe. If so, close the goal. *)
let assumption s =
  let goal = ES.goal s in

  let in_atom =
    (* For equivalence goals, we look for inclusion of the goal in
       an existing equivalence hypothesis *)
    if ES.goal_is_equiv s then
      let goal = ES.goal_as_equiv s in
      (function
        | Equiv.Equiv equiv  ->
          List.for_all (fun elem -> List.mem elem equiv) goal
        | Equiv.Reach _ -> false)

    else (fun at -> Equiv.Atom at = goal)
  in

  let in_hyp _ = function
    | Equiv.Atom at -> in_atom at
    | _ as f -> f = goal
  in

  if Hyps.exists in_hyp s
  then []
  else Tactics.soft_failure Tactics.NotHypothesis

(*------------------------------------------------------------------*)
let byequiv s = Goal.Trace (ES.to_trace_sequent s)

let byequiv_tac s = [byequiv s]

let () =
  T.register "byequiv"
    ~tactic_help:{general_help = "transform an equivalence goal into a \
                                  reachability goal.";
                  detailed_help = "";
                  usages_sorts = [Sort None];
                  tactic_group = Logical}
    (LowTactics.genfun_of_efun byequiv_tac)


(*------------------------------------------------------------------*)
(** [tautology f s] tries to prove that [f] is always true in [s]. *)
let rec tautology f s = match f with
  | Equiv.Impl (f0,f1) ->
    let s = Hyps.add Args.AnyName f0 s in
    tautology f1 s

  | Equiv.And (f0,f1) ->
    tautology f0 s && tautology f1 s

  | Equiv.Or (f0,f1) ->
    tautology f0 s || tautology f1 s

  | Equiv.Quant _ -> false
  | Equiv.(Atom (Equiv e)) -> refl e s = `True
  | Equiv.(Atom (Reach _)) ->
    let s = ES.set_goal f s in
    let trace_s = ES.to_trace_sequent s in
    (* TODO: improve automation by doing more than just constraint solving ? *)
    TraceTactics.constraints trace_s

(** [form_simpl_impl f s] simplifies the formula [f] in [s], by trying to
    prove [f]'s hypotheses in [s]. *)
let rec form_simpl_impl f s = match f with
  | Equiv.Impl (f0, f1) ->
    if tautology f0 s then form_simpl_impl f1 s else f
  | _ -> f

let simpl_impl s =
  Hyps.mapi (fun id f ->
      let s_minus = Hyps.remove id s in
      form_simpl_impl f s_minus
    ) s


(*------------------------------------------------------------------*)
(* Simplification function doing nothing. *)
let simpl_ident : LowTactics.f_simpl = fun ~strong ~close s sk fk ->
  if close then fk (None, GoalNotClosed) else sk [s] fk

(*------------------------------------------------------------------*)
(** [generalize ts s] reverts all hypotheses that talk about [ts] in [s],
    by introducing them in the goal.
    Also returns a function that introduces back the generalized hypothesis.*)
let generalize (ts : Term.term) s =
  let ts = match ts with
    | Var t -> t
    | _ -> hard_failure (Failure "timestamp is not a var") in

  let gen_hyps = Hyps.fold (fun id f gen_hyps ->
      if Sv.mem ts (Equiv.fv f)
      then id :: gen_hyps
      else gen_hyps
    ) s [] in

  (* Generalized sequent *)
  let s = List.fold_left (fun s id -> EquivLT.revert id s) s gen_hyps in

  (* Function introducing back generalized hypotheses *)
  let intro_back (s : ES.t) : ES.t =
    let ips = List.rev_map (fun id ->
        let ip = Args.Named (Ident.name id) in
        Args.(Simpl (SNamed ip))
      ) gen_hyps
    in
    match LowTactics.do_intros_ip simpl_ident ips (Goal.Equiv s) with
    | [Goal.Equiv s] -> s
    | _ -> assert false
  in

  intro_back, s


(*------------------------------------------------------------------*)
(** Given a judgement [s] of the form Γ ⊢ E, and a timestamp τ,
    produce the judgments
    Γ ⊢ E{ts → init}   and   (Γ, E{ts → pred τ}) ⊢ E.
    The second one is then direclty simplified by a case on all possible
    values of τ, producing a judgement for each one.
    Generalizes Γ ⊢ E over τ if necessary. *)
let induction Args.(Message (ts,_)) s =
  let env = ES.vars s in
  match ts with
  | Var t as ts ->
    (* Generalizes over [ts]. *)
    let intro_back, s = generalize ts s in

    (* Remove ts from the sequent, as it will become unused. *)
    let s = ES.set_vars (Vars.rm_var env t) s in
    let table  = ES.table s in
    let system = ES.system s in
    let subst = [Term.ESubst (ts, Term.mk_pred ts)] in
    let goal = ES.goal s in

    let ind_hyp = Equiv.subst subst goal in
    (* Introduce back generalized hypotheses. *)
    let induc_s = intro_back s in
    (* Introduce induction hypothesis. *)
    let id_ind, induc_s = Hyps.add_i (Args.Named "IH") ind_hyp induc_s in

    let init_goal = Equiv.subst [Term.ESubst(ts,Term.init)] goal in
    let init_s = ES.set_goal init_goal s in
    let init_s = intro_back init_s in

    let goals = ref [] in
    (* [add_action _action descr] adds to goals the goal corresponding to the
     * case where [t] is instantiated by [descr]. *)
    let add_action descr =
      if descr.Action.name = Symbols.init_action
      then ()
      else
        begin
          let env = ref @@ ES.vars induc_s in
          let subst =
            List.map
              (fun i ->
                 let i' = Vars.fresh_r env i in
                 Term.ESubst (Term.mk_var i, Term.mk_var i'))
              descr.Action.indices
          in
          let name =
            SystemExpr.action_to_term table system
              (Action.subst_action subst descr.Action.action)
          in
          let ts_subst = [Term.ESubst(ts,name)] in
          goals := (ES.subst ts_subst induc_s
                    |> ES.set_vars !env)
                   ::!goals
        end
    in

    SystemExpr.iter_descrs table system add_action ;

    List.map simpl_impl (init_s :: List.rev !goals)

  | _  ->
    soft_failure
      (Tactics.Failure "expected a timestamp variable")

(*------------------------------------------------------------------*)
(** Induction *)

let old_or_new_induction args =
  if Config.new_ind () then
    (EquivLT.induction_tac ~dependent:false) args
  else
    (fun s sk fk ->
       match EquivLT.convert_args s args (Args.Sort Args.Timestamp) with
       | Args.Arg (Args.Message (ts,ty)) ->
         let ss = induction (Args.Message (ts,ty)) s in
         sk ss fk
       | _ -> hard_failure (Failure "ill-formed arguments")
    )

(*------------------------------------------------------------------*)
let enrich ty f l (s : ES.t) =
  ES.set_equiv_goal (f :: ES.goal_as_equiv s) s

let enrich_a arg s =
  match 
    Args.convert_args (ES.env s) [arg] Args.(Sort Term) (`Equiv (ES.goal s)) 
  with
  | Args.Arg (Term (ty, t, l)) -> enrich ty t l s
  | _ -> bad_args ()

let enrichs args s =
  List.fold_left (fun s arg -> enrich_a arg s) s args

let enrich_tac args s sk fk =
  try sk [enrichs args s] fk with
  | Tactics.Tactic_soft_failure e -> fk e

let () =
  T.register_general "enrich"
    ~tactic_help:{
      general_help  = "Enrich the goal with the given term.";
      detailed_help = "This is usually called before the induction, to enrich the \
                       induction hypothesis, and then allow to solve multiple cases \
                       more simply.";
      tactic_group  = Logical;
      usages_sorts  = [Sort Args.Message; Sort Args.Boolean]; }
    ~pq_sound:true
    (LowTactics.gentac_of_etac_arg enrich_tac)


(*------------------------------------------------------------------*)
(** {2 Structural Tactics} *)

(*------------------------------------------------------------------*)
(** Function application *)

exception No_common_head
exception No_FA

let fa_expand t =
<<<<<<< HEAD
  let aux : type a. a Term.term -> Equiv.equiv = function
    (* FIXME: this should be subsumed by reduce *)
    | Fun (f,_,[c;t;e]) when f = Term.f_ite && t = e ->
      [ t ]

    | Fun (f,_,l) -> l

    | Atom (`Message (_,f,g)) ->
      [ f ; g ]

    | Diff _ -> raise No_common_head
    | _ -> raise No_FA
=======
  let aux : Term.term -> Equiv.equiv = function
    | Fun (f,_,l) -> l
    | Diff _      -> raise No_common_head
    | _           -> raise No_FA
>>>>>>> bf4a96c8
  in

  (* FIXME: this may no longer be necessary (type changes) *)
  (* Remve of_bool(b) coming from expansion of frame macro *)
  let filterBoolAsMsg =
    List.map
      (fun x -> match x with
         | Term.Fun (f,_,[c])
           when f = Term.f_of_bool -> c
         | _ -> x)
  in
  filterBoolAsMsg (aux (Term.head_normal_biterm t))

let fa i s =
  let before, e, after = split_equiv_goal i s in
  try
    (* Special case for try find, otherwise we use fa_expand *)
    match e with
    | Find (vars,c,t,e) ->
      let env = ref (ES.vars s) in
      let vars' = List.map (Vars.fresh_r env) vars in
      let subst =
        List.map2
          (fun i i' -> Term.ESubst (Term.mk_var i, Term.mk_var i'))
          vars vars'
      in
      let c' = Term.mk_seq0 vars c in
      let t' = Term.subst subst t in
      let biframe =
        List.rev_append before
          ([ c' ; t' ; e ] @ after)
      in
      [ ES.set_vars !env (ES.set_equiv_goal biframe s) ]

    | Seq(vars,t) ->
      let terms = fa_expand t in
      let biframe =
        List.rev_append
          before
          ((List.map (fun t' -> Term.mk_seq0 ~simpl:true vars t') terms) @ after)
      in
      [ ES.set_equiv_goal biframe s ]

    | _ ->
      let biframe =
        List.rev_append before (fa_expand e @ after) in
      [ ES.set_equiv_goal biframe s ]
  with
  | No_common_head ->
    soft_failure (Tactics.Failure "No common construct")
  | No_FA ->
    soft_failure (Tactics.Failure "FA not applicable")

let fa_tac args = match args with
  | [Args.Int_parsed i] -> wrap_fail (fa i)
  | _ -> bad_args ()


(*------------------------------------------------------------------*)
(** This function goes over all elements inside elems.  All elements that can be
   seen as duplicates, or context of duplicates, are removed. All elements that
   can be seen as context of duplicates and assumptions are removed, but
   replaced by the assumptions that appear as there subterms. *)
let rec filter_fa_dup table res assump (elems : Equiv.equiv) =
  let rec is_fa_dup acc elems e =
    (* if an element is a duplicate wrt. elems, we remove it directly *)
    if Action.is_dup table e elems then
      (true,[])
    (* if an element is an assumption, we succeed, but do not remove it *)
    else if List.mem e assump then
      (true,[e])
    (* otherwise, we go recursively inside the sub-terms produced by function
       application *)
    else try
      let new_els = fa_expand e in
      List.fold_left
        (fun (aux1,aux2) e ->
          let (fa_succ,fa_rem) = is_fa_dup acc elems e in
          fa_succ && aux1, fa_rem @ aux2)
        (true,[]) new_els
    with No_FA | No_common_head -> (false,[])
  in
  match elems with
  | [] -> res
  | e :: els ->
    let (fa_succ,fa_rem) =  is_fa_dup [] (res@els) e in
    if fa_succ then filter_fa_dup table (fa_rem@res) assump els
    else filter_fa_dup table (e::res) assump els

(** This tactic filters the biframe through filter_fa_dup, passing the set of
   hypotheses to it.  This is applied automatically, and essentially leaves only
   assumptions, or elements that contain a subterm which is neither a duplicate
   nor an assumption. *)
let fa_dup s =
  let table = ES.table s in

  (* TODO: allow to choose the hypothesis through its id *)
  let hyp = Hyps.find_map (fun _id hyp -> match hyp with
      | Equiv.(Atom (Equiv e)) -> Some e
      | _ -> None) s in

  let hyp = Utils.odflt [] hyp in

  let biframe = ES.goal_as_equiv s
                |> List.rev
                |> filter_fa_dup table [] hyp
  in
  [ES.set_equiv_goal biframe s]

exception Not_FADUP_formula
exception Not_FADUP_iter

class check_fadup ~(cntxt:Constr.trace_cntxt) tau = object (self)

  inherit [Term.term list] Iter.fold ~cntxt as super

  method check_formula f = ignore (self#fold_message [Term.mk_pred tau] f)
 
  method extract_ts_atoms phi =
    List.partition (fun t ->
        match Term.form_to_xatom t with
        | Some at when Term.ty_xatom at = Type.Timestamp -> true
        | _ -> false
      ) (Term.decompose_ands phi)

  method add_atoms atoms timestamps =
    List.fold_left (fun acc at -> 
        match Term.form_to_xatom at with
        | Some (`Comp (`Leq,tau_1,tau_2)) ->
          if List.mem tau_2 acc
          then tau_1 :: acc
          else acc
        | Some (`Comp (`Lt,tau_1,tau_2)) ->
          if (List.mem (Term.mk_pred tau_2) acc || List.mem tau_2 acc)
          then tau_1 :: acc
          else acc
        | _ -> raise Not_FADUP_iter)
      timestamps
      atoms

  method fold_message timestamps t = match t with
    | Macro (ms,[],a)
      when (ms = Term.in_macro && (a = tau || List.mem a timestamps)) ||
           (ms = Term.out_macro && List.mem a timestamps) ->
      timestamps

    | Fun (f,_, [Macro (ms,[],a);then_branch; else_branch])
      when f = Term.f_ite && ms = Term.exec_macro && List.mem a timestamps
           && Term.Smart.is_zero else_branch ->
      self#fold_message timestamps then_branch
    (* Remark: the condition that the else_branch is zero is for the
       post-quantum condition.
       It could probably be removed if
       needed, cf the issue of the CS rule in the PQ paper.*)
    | Fun (f, _, [phi_1;phi_2]) when f = Term.f_impl ->
      let atoms,l = self#extract_ts_atoms phi_1 in
      let ts' = self#add_atoms atoms timestamps in
      List.iter
        (fun phi -> ignore (self#fold_message ts' phi))
        (phi_2::l) ;
      timestamps

    | Fun (f, _, _) when f = Term.f_and ->
      let atoms,l = self#extract_ts_atoms t in
      let ts' = self#add_atoms atoms timestamps in
      List.iter
        (fun phi -> ignore (self#fold_message ts' phi))
        l ;
      timestamps

    | Fun (f, _, [t1;_]) when
        (f = Term.f_lt || f = Term.f_leq || f = Term.f_geq || f = Term.f_gt)
        && (Term.ty t1 = Type.Index || Term.ty t1 = Type.Timestamp) ->
      timestamps

    | Fun _ | Seq _ | Find _
    | ForAll _ | Exists _ -> super#fold_message timestamps t

    | Action _
    | Macro _ | Name _ | Var _ | Diff _ -> raise Not_FADUP_iter
end

let fa_dup_int (i : int L.located) s =
  let before, e, after = split_equiv_goal i s in

  let biframe_without_e = List.rev_append before after in
  let cntxt = ES.mk_trace_cntxt s in
  try
    (* we expect that e is of the form exec@pred(tau) && phi *)
    let (tau,phi) =
      let f,g = match e with
        | Term.Fun (fs,_, [f;g]) when fs = Term.f_and -> f,g

        | Term.Seq (vars, Term.Fun (fs,_, [f;g])) when fs = Term.f_and ->
          let _, subst = Term.refresh_vars `Global vars in
          Term.subst subst f,
          Term.subst subst g

        | _ -> raise Not_FADUP_formula
      in

      match f,g with
      | (Term.Macro (fm,[], Fun (fs, _, [tau])), phi) 
        when fm = Term.exec_macro && fs = Term.f_pred -> 
        (tau,phi)

      | (phi, Term.Macro (fm,[], Fun (fs, _, [tau]))) 
        when fm = Term.exec_macro && fs = Term.f_pred -> 
        (tau,phi)

      | _ -> raise Not_FADUP_formula
    in

    let frame_at_pred_tau =
      Term.mk_macro Term.frame_macro [] (Term.mk_pred tau)
    in
    (* we first check that frame@pred(tau) is in the biframe *)
    if not (List.mem frame_at_pred_tau biframe_without_e) then
      raise Not_FADUP_formula;

    (* we iterate over the formula phi to check if it contains only
     * allowed subterms *)
    let iter = new check_fadup ~cntxt tau in
    iter#check_formula phi ;
    (* on success, we keep only exec@pred(tau) *)
    let new_elem = Term.mk_macro Term.exec_macro [] (Term.mk_pred tau) in

    [ES.set_equiv_goal (List.rev_append before (new_elem::after)) s]

  with
  | Not_FADUP_formula ->
    soft_failure (Tactics.Failure "can only apply the tactic on \
                                   a formula of the form (exec@pred(tau) && phi) \
                                   with frame@pred(tau) in the biframe")

  | Not_FADUP_iter ->
    soft_failure (Tactics.Failure "the formula contains subterms \
                                   that are not handled by the FADUP rule")


let fadup Args.(Opt (Int, p)) s : ES.sequents =
  match p with
  | None -> fa_dup s
  | Some (Args.Int i) -> fa_dup_int i s

let () =
 T.register_typed "fadup"
   ~general_help:"When applied without argument, tries to remove all terms that \
                  are duplicates, or context of duplicates."
   ~detailed_help: "When applied on a formula of the form (exec@pred(tau) && \
                    phi), with frame@pred(tau) in the biframe, tries to remove \
                    phi if it contains only subterms allowed by the FA-DUP rule."
   ~tactic_group:Structural
   ~pq_sound:true
   (LowTactics.genfun_of_pure_efun_arg fadup) Args.(Opt Int)


(*------------------------------------------------------------------*)
(** Fresh *)

let fresh_mk_direct
    (env : Vars.env)
    (n : Term.nsymb)
    (occ : Fresh.name_occ) : Term.term
  =
  let env = ref env in
  let bv, subst = Term.refresh_vars (`InEnv env) (Sv.elements occ.occ_vars) in
  let cond = Term.subst subst occ.occ_cond in
  let j = List.map (Term.subst_var subst) occ.occ_cnt in
  Term.mk_forall ~simpl:true bv
    (Term.mk_impl cond (Term.mk_indices_neq n.s_indices j))

let fresh_mk_indirect
    (cntxt : Constr.trace_cntxt)
    (env : Vars.env)
    (n : Term.nsymb)
    (frame_actions : Fresh.ts_occs)
    (occ : TraceTactics.fresh_occ) : Term.term
  =
  (* for each action [a] in which [name] occurs with indices from [occ] *)
  let bv = occ.Iter.occ_vars in
  let action, occ = occ.Iter.occ_cnt in

  assert (Sv.subset (Action.fv_action action) (Sv.union (Vars.to_set env) bv));

  let env = ref env in
  let bv, subst = Term.refresh_vars (`InEnv env) (Sv.elements bv) in

  (* apply [subst] to the action and to the list of
   * indices of our name's occurrences *)
  let action =
    SystemExpr.action_to_term cntxt.table cntxt.system
      (Action.subst_action subst action)
  in

  let occ = List.map (Term.subst_var subst) occ in

  (* environement with all new variables *)
  let env0 = !env in
  (* condition stating that [action] occurs before a macro timestamp
     occurencing in the frame *)
  let disj = Term.mk_ors (Fresh.mk_le_ts_occs env0 action frame_actions) in

  (* condition stating that indices of name in [action] and [name] differ *)
  let form = Term.mk_indices_neq occ n.s_indices in

  Term.mk_forall ~simpl:true bv (Term.mk_impl disj form)


(** Construct the formula expressing freshness for some projection. *)
let mk_phi_proj
    (cntxt : Constr.trace_cntxt)
    (env : Vars.env)
    (n : Term.nsymb)
    (proj : Term.projection)
    (biframe : Term.term list) : Term.term list
  =
  let frame = List.map (Equiv.pi_term proj) biframe in
  try
    let frame_indices : Fresh.name_occs =
      List.fold_left (fun acc t ->
          Fresh.get_name_indices_ext cntxt n.s_symb t @ acc
        ) [] frame
    in
    let frame_indices = List.sort_uniq Stdlib.compare frame_indices in

    (* direct cases (for explicit occurrences of [name] in the frame) *)
    let phi_frame = List.map (fresh_mk_direct env n) frame_indices in

    let frame_actions : Fresh.ts_occs = Fresh.get_macro_actions cntxt frame in

    let macro_cases =
      TraceTactics.mk_fresh_indirect_cases cntxt env n biframe
    in

    (* indirect cases (occurrences of [name] in actions of the system) *)
    let phi_actions =
      List.fold_left (fun forms (_, cases) ->
          let cases =
            List.map
              (fresh_mk_indirect cntxt env n frame_actions)
              cases
          in
          cases @ forms
        ) [] macro_cases
    in

    List.remove_duplicate (=) (phi_frame @ phi_actions)

  with
  | Fresh.Name_found ->
    soft_failure (Tactics.Failure "name not fresh")
  | Fresh.Var_found ->
    soft_failure
      (Failure "cannot apply fresh: the formula contains a term variable")

let fresh_cond (cntxt : Constr.trace_cntxt) env t biframe : Term.term =
  let n_left, n_right =
    match Term.pi_term ~projection:PLeft t, Term.pi_term ~projection:PRight t with
    | (Name nl, Name nr) -> nl, nr
    | _ -> raise Fresh.Not_name
  in

  let system_left = SE.project PLeft cntxt.system in
  let cntxt_left = { cntxt with system = system_left } in
  let phi_left = mk_phi_proj cntxt_left env n_left PLeft biframe in

  let system_right = SE.project PRight cntxt.system in
  let cntxt_right = { cntxt with system = system_right } in
  let phi_right = mk_phi_proj cntxt_right env n_right PRight biframe in

  Term.mk_ands
    (* remove duplicates, and then concatenate *)
    ((List.filter (fun x -> not (List.mem x phi_right)) phi_left)
     @
     phi_right)


(** Returns the term [if (phi_left && phi_right) then 0 else diff(nL,nR)]. *)
let fresh_mk_if_term (cntxt : Constr.trace_cntxt) env t biframe =
  if not Symbols.(check_bty_info cntxt.table (Term.ty t) Ty_large) then
    soft_failure
      (Failure "name is of a type that is not [large]");

  let phi = fresh_cond cntxt env t biframe in
  Term.mk_ite phi Term.mk_zero t


let fresh i s =
  let before, e, after = split_equiv_goal i s in

  (* the biframe to consider when checking the freshness *)
  let biframe = List.rev_append before after in
  (* expand the biframe to improve precision when computing the freshness
     condition *)
  let biframe_exp = List.map (fun t -> EquivLT.expand_all_macros t s) biframe in
  let cntxt   = ES.mk_trace_cntxt s in
  let env     = ES.vars s in
  try
    let if_term = fresh_mk_if_term cntxt env e biframe_exp in
    let biframe = List.rev_append before (if_term :: after) in
    [ES.set_equiv_goal biframe s]

  with Fresh.Not_name ->
    soft_failure
      (Tactics.Failure "Can only apply fresh tactic on names")

let fresh_tac args = match args with
  | [Args.Int_parsed i] -> wrap_fail (fresh i)
  | _ -> bad_args ()


(*------------------------------------------------------------------*)
(** Sequence expansion of the sequence [term] for the given parameters [ths]. *)
let expand_seq (term : Theory.term) (ths : Theory.term list) (s : ES.t) =
  match EquivLT.convert s term with
  (* we expect term to be a sequence *)
  | (Seq (vs, t) as term_seq), ty ->
    (* we parse the arguments ths, to create a substution for variables vs *)
    let subst = Theory.parse_subst (ES.env s) vs ths in

    (* new_t is the term of the sequence instantiated with the subst *)
    let new_t = Term.subst subst t in

    (* we add the new term to the frame and the hypothesis if it does not yet
       belongs to it *)
    let biframe =
      let old_biframe = ES.goal_as_equiv s in
      if List.mem new_t old_biframe then old_biframe else new_t :: old_biframe
    in

    let rec mk_hyp_f = function
      | Equiv.Atom at       -> Equiv.Atom (mk_hyp_at at)
      | Equiv.Impl (f, f0)  -> Equiv.Impl (mk_hyp_f f, mk_hyp_f f0)
      | _ as f -> f

    and mk_hyp_at hyp = match hyp with
      | Equiv.Equiv e ->
        let new_e =
          if not (List.mem new_t e) && List.mem term_seq e
          then new_t :: e
          else e
        in
        Equiv.Equiv new_e

      | Equiv.Reach f -> hyp
    in

    let s = Hyps.map mk_hyp_f s in

    [ ES.set_equiv_goal biframe s]

  | _ ->
    hard_failure
      (Tactics.Failure "can only expand with sequences with parameters")


(*------------------------------------------------------------------*)
let expand_seq args s =
  match args with
  | (Args.Theory v) :: ids ->
    let ids =
      List.map (function
          | Args.Theory th -> th
          | _ -> bad_args ()
        ) ids
    in
    expand_seq v ids s
  | _ -> bad_args ()

let expand_seq_tac args = wrap_fail (expand_seq args)

(* Does not rely on the typed registration, as it parses a substitution. *)
let () = T.register_general "expandseq"

    ~tactic_help:{general_help = "Expand the given sequence.";
                  detailed_help = "";
                  usages_sorts = [];
                  tactic_group = Structural}
    ~pq_sound:true
    (LowTactics.gentac_of_etac_arg expand_seq_tac)


(*------------------------------------------------------------------*)
(** Replace all occurrences of [t1] by [t2] inside of [s],
  * and add a subgoal to prove that [t1 <=> t2]. *)
let equiv_formula f1 f2 (s : ES.t) =
  (* goal for the equivalence of t1 and t2 *)
  let f =
    Term.mk_and ~simpl:false
      (Term.mk_impl ~simpl:false f1 f2)
      (Term.mk_impl ~simpl:false f2 f1)
  in
  let trace_sequent = ES.(to_trace_sequent (set_reach_goal f s)) in

  let subgoals =
    [ Goal.Trace trace_sequent;
      Goal.Equiv
        (ES.subst [Term.ESubst (f1,f2)] s) ]
  in
  subgoals

(** Replace all occurrences of [m1] by [m2] inside of [s],
  * and add a subgoal to prove that [Eq(m1, m2)]. *)
let equiv_message m1 m2 (s : ES.t) =
  (* goal for the equivalence of t1 and t2 *)
  let trace_sequent =
    ES.(to_trace_sequent
         (set_reach_goal (Term.mk_atom `Eq m1 m2) s))
  in
  let subgoals =
    [ Goal.Trace trace_sequent;
      Goal.Equiv
        (ES.subst [Term.ESubst (m1,m2)] s) ]
  in
  subgoals

(* TODO: subsumed by rewrite *)
let equivalent arg s = match arg with
  | Args.Pair (t1,t2) ->
    match t1, t2 with
    | Args.Term (ty1, f1, _), Args.Term (ty2, f2, _) ->
      if ty1 = ty2 then
        (* TODO: subtypes: unify ty1 and ty2 *)
        if ty1 = Type.Boolean
        then equiv_formula f1 f2 s
        else equiv_message f1 f2 s
      else
        hard_failure
          (Tactics.Failure ("expected a pair of messages of the same types"))

let () = T.register_typed "equivalent"
    ~general_help:"Replace all occurrences of a formula by another, and ask to \
                   prove that they are equivalent."
    ~detailed_help:"This can be used on messages equality or formulas \
                    equivalence."
    ~tactic_group:Structural
    ~pq_sound:true
    ~usages_sorts:[Args.(Sort (Pair (Message, Message)));
                   Args.(Sort (Pair (Boolean, Boolean)))]
    (LowTactics.genfun_of_efun_arg equivalent)
    Args.(Pair (Term, Term))


(*------------------------------------------------------------------*)
let simplify_ite b s cond positive_branch negative_branch =
  if b then
    (* replace in the biframe the ite by its positive branch *)
    (* ask to prove that the cond of the ite is True *)
    let trace_s = ES.(to_trace_sequent (set_reach_goal cond s)) in
    (positive_branch, trace_s)
  else
    (* replace in the biframe the ite by its negative branch *)
    (* ask to prove that the cond of the ite implies False *)
    let trace_s =
      ES.(to_trace_sequent
            (set_reach_goal (Term.mk_impl cond Term.mk_false) s)) in
    (negative_branch, trace_s)


let get_ite ~cntxt elem =
  match Iter.get_ite_term cntxt elem with
  | [] -> None
  | occ :: _ ->
    (* Context with bound variables (eg try find) are not supported. *)
    if not (Sv.is_empty occ.Iter.occ_vars) then
      soft_failure (Tactics.Failure "cannot be applied in a under a binder");

    Some (occ.Iter.occ_cnt)

let yes_no_if b i s =
  let cntxt = ES.mk_trace_cntxt s in

  let before, elem, after = split_equiv_goal i s in

  (* search for the first occurrence of an if-then-else in [elem] *)
  match get_ite ~cntxt elem with
  | None ->
    soft_failure
      (Tactics.Failure
         "can only be applied on a term with at least one occurrence \
          of an if-then-else term")

  | Some (c,t,e) ->
    let branch, trace_sequent = simplify_ite b s c t e in
    let new_elem =
      Equiv.subst_equiv
        [Term.ESubst (Term.mk_ite ~simpl:false c t e,branch)]
        [elem]
    in
    let biframe = List.rev_append before (new_elem @ after) in
    [ Goal.Trace trace_sequent;
      Goal.Equiv (ES.set_equiv_goal biframe s) ]

let yes_no_if_args b args s : Goal.t list =
    match args with
    | [Args.Int_parsed arg] -> yes_no_if b arg s
    | _ -> bad_args ()

(*------------------------------------------------------------------*)
exception Not_ifcond

(** Push the formula [f] in the message [term].
  * Goes under function symbol, diff, seq and find. If [j]=Some jj, will push
  * the formula only in the jth subterm of the then branch (if it exists,
  * otherwise raise an error). *)
let push_formula (j: 'a option) f term =
  let f_vars = Term.fv f in
  let not_in_f_vars vs = Sv.disjoint vs f_vars in

  let mk_ite m = match m with
    (* if c then t else e becomes if (f => c) then t else e *)
    | Term.Fun (fs,_,[c;t;e]) when fs = Term.f_ite ->
      Term.mk_ite ~simpl:false (Term.mk_impl ~simpl:false f c) t e

    (* m becomes if f then m else 0 *)
    | _ -> Term.mk_ite ~simpl:false f m Term.mk_zero
  in

  match term with
  | Term.Fun (f, _, _) when f = Term.f_ite -> mk_ite term

  | Term.Fun (f, fty, terms) ->
    begin match j with
      | None -> Term.mk_fun0 f fty (List.map mk_ite terms)
      | Some (Args.Int j) ->
        let loc, j = L.loc j, L.unloc j in
        if j < List.length terms then
          Term.mk_fun0 f fty
            (List.mapi (fun i t -> if i=j then mk_ite t else t) terms)
        else
          soft_failure ~loc
            (Tactics.Failure "out-of-bound position")
    end

  | Term.Diff (a, b) ->
    begin match j with
      | None -> Term.mk_diff (mk_ite a) (mk_ite b)
      | Some (Args.Int { L.pl_desc = 0}) -> Term.mk_diff (mk_ite a) b
      | Some (Args.Int { L.pl_desc = 1}) -> Term.mk_diff a (mk_ite b)
      | Some (Args.Int j) ->
        soft_failure ~loc:(L.loc j)
          (Failure "expected value of 0 or 1 for diff terms")
    end

  | Term.Seq (vs, t) ->
    if not_in_f_vars (Sv.of_list vs) then Term.mk_seq0 vs (mk_ite t)
    else raise Not_ifcond

  | Term.Find (vs, b, t, e) ->
    if not_in_f_vars (Sv.of_list1 vs) then Term.mk_find vs b (mk_ite t) (mk_ite e)
    else raise Not_ifcond

  | _ -> mk_ite term

let ifcond Args.(Pair (Int i, Pair (Opt (Int, j), Message (f,_)))) s =
  let before, e, after = split_equiv_goal i s in

  let cond, positive_branch, negative_branch =
    match e with
    | Term.Fun (fs,_,[c;t;e]) when fs = Term.f_ite -> (c, t, e)
    | _ ->  soft_failure
              (Tactics.Failure "can only be applied to a conditional")
  in

  try
    let new_elem =
      Term.mk_ite ~simpl:false
        cond (push_formula j f positive_branch) negative_branch
    in
    let biframe = List.rev_append before (new_elem :: after) in
    let trace_sequent =
      ES.(to_trace_sequent
            (set_reach_goal Term.(mk_impl ~simpl:false cond f) s))
    in

    [ Goal.Trace trace_sequent;
      Goal.Equiv (ES.set_equiv_goal biframe s) ]
  with
  | Not_ifcond ->
    soft_failure
      (Tactics.Failure "the formula contains variables that overlap with \
                        variables bound by \
                        a seq or a try find construct")


let () =
  T.register_typed "ifcond"
    ~general_help: "If the given conditional implies that the given formula f is \
                    true, push the formula f at top-level in all the subterms of \
                    the then branch. "
    ~detailed_help:"A message m in the positive branch will become of the form \
                    `if f then m else 0`. If the int parameter j is given, will \
                    push the formula only in the jth subterm of the then branch \
                    (zero-based)."
    ~pq_sound:true
   ~tactic_group:Structural
   (LowTactics.genfun_of_efun_arg ifcond) Args.(Pair (Int, Pair( Opt Int, Boolean)))


(*------------------------------------------------------------------*)
(* TODO: should be a rewriting rule *)
let trivial_if (Args.Int i) (s : ES.sequent) =
  let cntxt = ES.mk_trace_cntxt s in

  let before, elem, after = split_equiv_goal i s in

  (* search for the first occurrence of an if-then-else in [elem] *)
  match get_ite ~cntxt elem with
  | None ->
    soft_failure
      (Tactics.Failure
         "can only be applied on a term with at least one occurrence \
          of an if then else term")
  | Some (c,t,e) ->
    let trace_seq =
      ES.(to_trace_sequent
           (set_reach_goal (Term.mk_atom `Eq t e) s))
    in
    let trace_goal  = Goal.Trace trace_seq in

    let new_elem =
      Equiv.subst_equiv
        [Term.ESubst (Term.mk_ite c t e,t)]
        [elem]
    in
    let biframe = List.rev_append before (new_elem @ after) in
    [ trace_goal;
      Goal.Equiv (ES.set_equiv_goal biframe s) ]

let () =
 T.register_typed "trivialif"
   ~general_help:"Simplify a conditional when the two branches are equal."
   ~detailed_help:""
   ~tactic_group:Structural
   ~pq_sound:true
   (LowTactics.genfun_of_efun_arg trivial_if) Args.Int


(*------------------------------------------------------------------*)
(* TODO: should be a rewriting rule *)
let ifeq Args.(Pair (Int i, Pair (Message (t1,ty1), Message (t2,ty2)))) s =

  (* check that types are equal *)
  EquivLT.check_ty_eq ty1 ty2;

  let before, e, after = split_equiv_goal i s in

  let cond, positive_branch, negative_branch =
    match e with
    | Term.Fun (fs,_,[c;t;e]) when fs = Term.f_ite -> (c, t, e)
    | _ -> soft_failure
             (Tactics.Failure "Can only be applied to a conditional.")
  in
  let new_elem =
    Term.mk_ite
      cond
      (Term.subst [Term.ESubst (t1,t2)] positive_branch)
      negative_branch
  in
  let biframe = List.rev_append before (new_elem :: after) in

  let trace_s =
    ES.(to_trace_sequent
          (set_reach_goal
             (Term.mk_impl ~simpl:false cond (Term.mk_atom `Eq t1 t2))
             s))
  in

  [ Goal.Trace trace_s;
    Goal.Equiv (ES.set_equiv_goal biframe s) ]

let () = T.register_typed "ifeq"
    ~general_help:"If the given conditional implies the equality of the two \
                   given terms, substitute the first one by the second one \
                   inside the positive branch of the conditional."

    ~detailed_help:"This asks to prove that the equality is indeed implied by \
                    the condition, we can then replace any term by its equal \
                    term (with over-whelming probability) in the positive \
                    brannch."
    ~tactic_group:Structural
    ~pq_sound:true
    (LowTactics.genfun_of_efun_arg ifeq) Args.(Pair (Int, Pair (Message, Message)))


(*------------------------------------------------------------------*)
(** Automatic simplification *)

let goal_is_reach s =
  match ES.goal s with
  | Equiv.Atom (Reach _) -> true
  | _ -> false

let rec auto ~strong ~close s sk (fk : Tactics.fk) =
  let open Tactics in
  match s with
  | Goal.Trace t ->
    let sk l fk = sk (List.map (fun s -> Goal.Trace s) l) fk in
    TraceTactics.simpl ~close ~strong t sk fk

  | Goal.Equiv s when goal_is_reach s ->
    auto ~close ~strong (byequiv s) sk fk

  | Goal.Equiv s ->
    let sk l _ =
      sk (List.map (fun s -> Goal.Equiv s) l) fk
    and fk _ =
      if close
      then fk (None, GoalNotClosed)
      else sk [Equiv s] fk
    in

    let wfadup s sk fk =
      if strong || (Config.auto_fadup ()) then
        let fk _ = sk [s] fk in
        wrap_fail (fadup (Args.Opt (Args.Int, None))) s sk fk
      else sk [s] fk
    in

    let conclude s sk fk  =
      if close || Config.auto_intro () then
        let fk = if Config.auto_intro () then fun _ -> sk [s] fk else fk in
        andthen_list ~cut:true
          [wrap_fail (EquivLT.expand_all_l `All);
           try_tac wfadup;
           orelse_list [wrap_fail refl_tac;
                        wrap_fail assumption]] s sk fk
      else sk [s] fk
    in

    let reduce s sk fk =
      if strong
      then sk [EquivLT.reduce_sequent Reduction.{ delta = false } s] fk
      else sk [s] fk
    in

    andthen_list ~cut:true
      [try_tac reduce;
       try_tac wfadup;
       conclude]
      s sk fk

let tac_auto ~close ~strong args s sk (fk : Tactics.fk) =
  match args with
  | [] -> auto ~close ~strong s sk fk
  | _ -> hard_failure (Tactics.Failure "no argument allowed")

let tac_autosimpl s = tac_auto ~close:false ~strong:false s


(*------------------------------------------------------------------*)
(** {2 Cryptographic Tactics} *)

(*------------------------------------------------------------------*)
(** PRF axiom *)

(** Application of PRF tactic on biframe element number i,
  * optionally specifying which subterm m1 should be considered. *)
let prf arg s =
  let i, m1 =
    match arg with
    | Args.(Pair (Int i, Opt (Message, m1))) ->
      i, m1
    | _ -> assert false
  in
  let before, e, after = split_equiv_goal i s in

  let biframe = List.rev_append before after in
  let cntxt = ES.mk_trace_cntxt s in
  let env = ES.vars s in

  let e = Term.head_normal_biterm e in
  (* search for the first occurrence of a hash in [e] *)
  let hash_occ =
    match Iter.get_ftypes (ES.table s) Symbols.Hash e, m1 with
    | [], _ ->
      soft_failure
        (Tactics.Failure
           "PRF can only be applied on a term with at least one occurrence \
            of a hash term h(t,k)")

    | occ :: _, None ->
      if not (Sv.is_empty occ.Iter.occ_vars) then
        soft_failure
          (Tactics.Failure "application below a binder is not supported");
      occ

    | occs, Some (Message (hash, _)) ->
      begin match
        List.find (fun hash_occ -> hash_occ.Iter.occ_cnt = hash) occs
      with
        | occ -> occ
        | exception Not_found ->
          soft_failure
            (Tactics.Failure "the given hash does not occur in the term")
      end
  in
  let fn, ftyp, m, key, hash = match hash_occ.Iter.occ_cnt with
    | Term.Fun ((fn,_), ftyp, [m; key]) as hash ->
      fn, ftyp, m, key, hash
    | _ -> assert false
  in

  (* The formula, without the oracle condition. *)
  let formula =
    let cond_l = Prf.prf_condition_side PLeft  cntxt env biframe e hash
    and cond_r = Prf.prf_condition_side PRight cntxt env biframe e hash in

    match cond_l, cond_r with
    | None, None -> assert false

    (* the hash occurs only on one side *)
    | Some (direct, indirect), None
    | None, Some (direct, indirect) ->
      Term.mk_and ~simpl:false direct indirect

      (* the hash occurs on both side *)
    | Some (direct_l, indirect_l), Some (direct_r, indirect_r) ->
      Term.mk_and ~simpl:false
        (Prf.combine_conj_formulas   direct_l   direct_r)
        (Prf.combine_conj_formulas indirect_l indirect_r)
  in

  (* Check that there are no type variables. *)
  assert (ftyp.fty_vars = []);

  let nty = ftyp.fty_out in
  let ndef = Symbols.{ n_iarr = 0; n_ty = nty; } in
  let table,n =
    Symbols.Name.declare cntxt.table (L.mk_loc L._dummy "n_PRF") ndef
  in
  let ns = Term.mk_isymb n nty [] in
  let s = ES.set_table table s in

  let oracle_formula =
    Prover.get_oracle_tag_formula (Symbols.to_string fn)
  in

  let final_if_formula =
    if Term.is_false oracle_formula then formula else
      let uvarm, uvarkey, f =
        match oracle_formula with
        | ForAll ([uvarm;uvarkey],f) -> uvarm,uvarkey,f
        | _ -> assert false
      in
      match Vars.ty uvarm, Vars.ty uvarkey with
      | Type.(Message, Message) ->
        let f =
          Term.subst [
            ESubst (Term.mk_var uvarm, m);
            ESubst (Term.mk_var uvarkey, key);] f
        in

        Term.mk_and (Term.mk_not f) formula

      | _ -> assert false
  in

  let if_term = Term.mk_ite final_if_formula (Term.mk_name ns) hash in
  let new_elem =
    Equiv.subst_equiv [Term.ESubst (hash,if_term)] [e]
  in
  let biframe = (List.rev_append before (new_elem @ after)) in
  [ES.set_equiv_goal biframe s]

let () =
  T.register_typed "prf"
    ~general_help:"Apply the PRF axiom."
    ~detailed_help:"It allows to replace a hash h(m,k) by 'if new_hash(m) then \
                    zero else h(m,k)' where new_hash(m) states that m \
                    was never hashed using key k before. Behaves similarly to \
                    the fresh tactic."
    ~tactic_group:Cryptographic
    ~pq_sound:true
    (LowTactics.genfun_of_pure_efun_arg prf)
    Args.(Pair(Int, Opt Message))

let global_diff_eq (s : ES.t) =
  let frame = ES.goal_as_equiv s in
  let cntxt = ES.mk_trace_cntxt s in
  (* collect all Diff *)
  let ocs = ref [] in
  let iter x y t = ocs := ( List.map (fun u -> (x,y,u))
                            (Iter.get_diff ~cntxt (Term.simple_bi_term t)))
                        @ !ocs in
  List.iter (iter [] []) frame;

  SystemExpr.iter_descrs cntxt.table cntxt.system (
    fun action_descr ->
      let miter = iter [action_descr.Action.name]  action_descr.Action.indices in
     miter (snd action_descr.Action.output) ;
     miter (snd action_descr.Action.condition) ;
     List.iter (fun (_,m) -> miter m) action_descr.Action.updates) ;

  List.map (fun (vs,is,t) -> match t.Iter.occ_cnt with
      | (Term.Diff(s1,s2) as subt)->
        let fvars =  Vars.Sv.elements (Vars.Sv.union t.Iter.occ_vars (Term.fv subt)) in
        let pred_ts_list =
          let iter = new Fresh.get_actions ~cntxt in
          match Term.ty subt with
          | Type.Index -> []
          | Type.Timestamp -> (iter#visit_message t.Iter.occ_cond;
                                s1 :: s2 :: iter#get_actions)
          | _ ->
            (iter#visit_message subt;
             iter#visit_message t.Iter.occ_cond;
             iter#get_actions)
        in
        (* Remark that the get_actions add pred to all timestamps, to simplify. *)
        let ts_list = (List.map (fun v -> Term.mk_action v is) vs)
                      @ List.map (function
                          | Term.Fun (fs, _, [tau]) when fs = Term.f_pred -> tau
                          | t -> t
                        ) pred_ts_list in
        let s1 = 
          Term.pi_term ~projection:PLeft 
            (EquivLT.expand_all_macros ~force_happens:true s1 s) 
        in
        let s2 = 
          Term.pi_term ~projection:PRight 
            (EquivLT.expand_all_macros ~force_happens:true s2 s)
        in
<<<<<<< HEAD
        let s1 = Term.pi_term ~projection:PLeft  @@ EquivLT.expand_all_term ~force_happens:true s1 s in
        let s2 = Term.pi_term ~projection:PRight @@ EquivLT.expand_all_term ~force_happens:true s2 s in
=======
>>>>>>> bf4a96c8
        Goal.Trace ES.(to_trace_sequent
                         (set_reach_goal
                            Term.(
                              mk_forall fvars
                                (mk_impls (List.map mk_happens ts_list
                                           @ List.map (fun t -> mk_macro exec_macro [] t) ts_list
                                           @ [t.Iter.occ_cond])
                              (mk_atom `Eq s1 s2))
                            )
                            s))
      | _ -> assert false
    ) !ocs

let () =
  T.register "diffeq"
        ~tactic_help:{general_help = "Closes a reflexive goal up to equalirt";
                      detailed_help = "A goal is reflexive when the left and \
                                       right frame corresponding to the bi-terms \
                                       are identical. For all diff(s1,s2), one \
                                       needs to prove that s1=s2 holds";
                  usages_sorts = [Sort None];
                  tactic_group = Structural}
    ~pq_sound:true
    (LowTactics.genfun_of_efun global_diff_eq)


(*------------------------------------------------------------------*)
let split_seq (li : int L.located) ht s : ES.sequent =
  let before, t, after = split_equiv_goal li s in
  let i = L.unloc li in

  let is, ti = match t with
    | Seq (is, ti) -> is, ti
    | _ ->
      soft_failure ~loc:(L.loc li) (Failure (string_of_int i ^ " is not a seq"))
  in

  (* check that types are compatible *)
  let seq_hty =
    Type.Lambda (List.map Vars.ty is, Type.Boolean)
  in

  let hty, ht = EquivLT.convert_ht s ht in

  EquivLT.check_hty_eq hty seq_hty;

  (* compute the new sequent *)
  let is, subst = Term.refresh_vars `Global is in
  let ti = Term.subst subst ti in

  let is_terms = List.map Term.mk_var is in

  let cond =
    match Term.apply_ht ht is_terms with
    | Term.Lambda ([], cond) -> cond
    | _ -> assert false
  in

  (* The value of the else branch is choosen depending on the type *)
  let else_branch = match Term.ty ti with
    | Type.Message -> Term.mk_zero
    | Type.Boolean -> Term.mk_false
    | ty -> Term.mk_witness ty
  in

  let ti_t = Term.mk_ite cond               ti else_branch in
  let ti_f = Term.mk_ite (Term.mk_not cond) ti else_branch in

  let env = ES.vars s in
  let frame = List.rev_append before ([Term.mk_seq env is ti_t;
                                       Term.mk_seq env is ti_f] @ after) in
  ES.set_equiv_goal frame s

let split_seq_args args s : ES.sequent list =
  match args with
  | [Args.SplitSeq (i, ht)] -> [split_seq i ht s]
  | _ -> bad_args ()

let split_seq_tac args = wrap_fail (split_seq_args args)

let () =
  T.register_general "splitseq"
    ~tactic_help:{general_help = "splits a sequence according to some boolean";
                  detailed_help = "";
                  usages_sorts = [];
                  tactic_group = Logical}
    (LowTactics.gentac_of_etac_arg split_seq_tac)

(*------------------------------------------------------------------*)
let mem_seq (i_l : int L.located) (j_l : int L.located) s : Goal.t list =
  let before, t, after = split_equiv_goal i_l s in
  let _, seq, _ = split_equiv_goal j_l s in

  let seq_vars, seq_term = match seq with
    | Seq (vs, t) -> vs, t
    | _ ->
      soft_failure ~loc:(L.loc j_l)
        (Failure (string_of_int (L.unloc j_l) ^ " is not a seq"))
  in

  EquivLT.check_ty_eq (Term.ty t) (Term.ty seq_term);

  (* refresh the sequence *)
  let env = ref (ES.vars s) in
  let seq_vars, subst = Term.refresh_vars (`InEnv env) seq_vars in
  let seq_term = Term.subst subst seq_term in

  let subgoal =
    let form =
      Term.mk_exists ~simpl:true seq_vars
        (Term.mk_atom `Eq t seq_term)
    in
    let trace_s = ES.to_trace_sequent (ES.set_reach_goal form s) in
    Goal.Trace trace_s
  in

  let frame = List.rev_append before after in
  [subgoal; Goal.Equiv (ES.set_equiv_goal frame s)]

let mem_seq_args args s : Goal.t list =
  match args with
  | [Args.MemSeq (i, j)] -> mem_seq i j s
  | _ -> bad_args ()

let mem_seq_tac args = wrap_fail (mem_seq_args args)

let () =
  T.register_general "memseq"
    ~tactic_help:{general_help = "prove that an biframe element appears in a \
                                 sequence of the biframe.";
                  detailed_help = "";
                  usages_sorts = [];
                  tactic_group = Logical}
    (LowTactics.genfun_of_efun_arg mem_seq_tac)

(*------------------------------------------------------------------*)
(** implement the ConstSeq rule of CSF'21 *)
let const_seq
    ((li, b_t_terms) : int L.located * (Theory.hterm * Theory.term) list)
    (s : ES.t) : Goal.t list
  =
  let before, e, after = split_equiv_goal li s in
  let i = L.unloc li in

  let e_is, e_ti = match e with
    | Seq (is, ti) -> is, ti
    | _ ->
      soft_failure ~loc:(L.loc li) (Failure (string_of_int i ^ " is not a seq"))
  in
  let b_t_terms =
    List.map (fun (p_bool, p_term) ->
        let b_ty,  t_bool = EquivLT.convert_ht s p_bool in
        let term, term_ty = EquivLT.convert s p_term in
        let p_bool_loc = L.loc p_bool in

        (* check that types are compatible *)
        let seq_hty =
          Type.Lambda (List.map Vars.ty e_is, Type.Boolean)
        in
        EquivLT.check_hty_eq ~loc:p_bool_loc b_ty seq_hty;

        EquivLT.check_ty_eq ~loc:(L.loc p_term) term_ty (Term.ty e_ti);

        (* check that [p_bool] is a pure timestamp formula *)
        let t_bool_body = match t_bool with
          | Term.Lambda (_, body) -> body
        in
        if not (Term.is_pure_timestamp t_bool_body) then
          hard_failure ~loc:p_bool_loc (Failure "not a pure timestamp formula");

        t_bool, term
      ) b_t_terms
  in

  (* refresh variables *)
  let env = ref (ES.vars s) in
  let e_is, subst = Term.refresh_vars (`InEnv env) e_is in
  let e_ti = Term.subst subst e_ti in

  (* instantiate all boolean [hterms] in [b_t_terms] using [e_is] *)
  let e_is_terms = List.map Term.mk_var e_is in
  let b_t_terms : (Term.term * Term.term) list =
    List.map (fun (t_bool, term) ->
        let t_bool =
          match Term.apply_ht t_bool e_is_terms with
          | Term.Lambda ([], cond) -> cond
          | _ -> assert false
        in
        t_bool, term
      ) b_t_terms
  in

  (* first sub-goal: (∀ e_is, ∨ᵢ bᵢ *)
  let cases = Term.mk_ors ~simpl:true (List.map fst b_t_terms) in
  let cond1 =
    Term.mk_forall ~simpl:true e_is cases
  in
  let subg1 = ES.set_reach_goal cond1 s |> ES.to_trace_sequent in

  (* second sub-goal: (∧ᵢ (∀ e_is, bᵢ → tᵢ = e_ti) *)
  let eqs = List.map (fun (t_bool, term) ->
      Term.mk_forall ~simpl:true e_is
        (Term.mk_impl t_bool (Term.mk_atom `Eq e_ti term))
    ) b_t_terms
  in
  let cond2 = Term.mk_ands ~simpl:true eqs in
  let subg2 = ES.set_reach_goal cond2 s |> ES.to_trace_sequent in

  (* third sub-goal *)
  let terms = List.map snd b_t_terms in
  let frame = List.rev_append before (terms @ after) in

  [ Goal.Trace subg1;
    Goal.Trace subg2;
    Goal.Equiv (ES.set_equiv_goal frame s) ]

let const_seq_args args s : Goal.t list =
  match args with
  | [Args.ConstSeq (i, t)] -> const_seq (i, t) s
  | _ -> bad_args ()

let const_seq_tac args = wrap_fail (const_seq_args args)

let () =
  T.register_general "constseq"
    ~tactic_help:{general_help = "simplifies a constant sequence";
                  detailed_help = "";
                  usages_sorts = [];
                  tactic_group = Logical}
    (LowTactics.genfun_of_efun_arg const_seq_tac)

(*------------------------------------------------------------------*)
(** Symmetric encryption **)


(** CCA1 *)

let cca1 Args.(Int i) s =
  let before, e, after = split_equiv_goal i s in

  let biframe = List.rev_append before after in
  let cntxt = ES.mk_trace_cntxt s in
  let table = cntxt.table in
  let env = ES.vars s in

  let e = Term.head_normal_biterm e in

  let get_subst_hide_enc enc fnenc m fnpk sk fndec r eis is_top_level
    : Goal.t * Term.esubst
    =
    (* we check that the random is fresh, and the key satisfy the
       side condition. *)

    (* we create the fresh cond reachability goal *)
    let fresh_goal : Goal.t =
      let form = fresh_cond cntxt env (Term.mk_name r) biframe in
      let seq = ES.to_trace_sequent (ES.set_reach_goal form s) in
      Goal.Trace seq
    in

    let new_subst : Term.esubst =
      if is_top_level then
        Term.ESubst (enc, Term.mk_len m)
      else
        let new_m = Term.mk_zeroes (Term.mk_len m) in
        let enc_sk =
          match fnpk with
          | Some (fnpk,pkis) ->
            Term.mk_fun table fnpk pkis [Term.mk_name sk]

          | None -> Term.mk_name sk
        in
        let new_term =
          Term.mk_fun table fnenc eis [new_m; Term.mk_name r; enc_sk]
        in
        Term.ESubst (enc, new_term)
    in
    (fresh_goal, new_subst)
  in

  (* if the term is an encryption at top level:
     - then, we will replace the encryption by the plaintext's length
     - else, we will replace the plaintext by its length *)
  let is_top_level : bool =
    match e with
    | Term.Fun ((fnenc,eis), _,
                [m; Term.Name r;
                 Term.Fun ((fnpk,is), _, [Term.Name sk])])
      when (Symbols.is_ftype fnpk Symbols.PublicKey cntxt.table
            && Symbols.is_ftype fnenc Symbols.AEnc table) -> true

    | Term.Fun ((fnenc,eis), _, [m; Term.Name r; Term.Name sk])
      when Symbols.is_ftype fnenc Symbols.SEnc table -> true

    | _ -> false
  in

  (* search for the first occurrence of an asymmetric encryption in [e], that
     do not occur under a decryption symbol. *)
  (* FIXME: Adrien: the description is not accurrate *)
  let hide_all_encs (occ : Iter.mess_occ) : Goal.t * Term.esubst =
    (* FIXME: check that this is what we want. *)
    if not (Sv.is_empty occ.Iter.occ_vars) then
      soft_failure (Tactics.Failure "cannot be applied in a under a binder");

    match occ.Iter.occ_cnt with
    | (Term.Fun ((fnenc,eis), _,
                 [m; Term.Name r;
                  Term.Fun ((fnpk,is), _, [Term.Name sk])])
       as enc)
      when (Symbols.is_ftype fnpk Symbols.PublicKey table
            && Symbols.is_ftype fnenc Symbols.AEnc table) ->
      begin
        match Symbols.Function.get_data fnenc table with
        (* we check that the encryption function is used with the associated
           public key *)
        | Symbols.AssociatedFunctions [fndec; fnpk2] when fnpk2 = fnpk
          ->
          begin
            let errors =
              Euf.key_ssc ~messages:[enc] ~allow_functions:(fun x -> x = fnpk)
                ~cntxt fndec sk.s_symb
            in
            if errors <> [] then
              soft_failure (Tactics.BadSSCDetailed errors);

            if not (List.mem
                      (Term.mk_fun table fnpk is [Term.mk_name sk])
                      biframe) then
              soft_failure
                (Tactics.Failure
                   "The public key must be inside the frame in order to \
                    use CCA1");

            get_subst_hide_enc
              enc fnenc m (Some (fnpk,is))
              sk fndec r eis is_top_level
          end

        | _ ->
          soft_failure
            (Tactics.Failure
               "The first encryption symbol is not used with the correct \
                public key function.")
      end

    | (Term.Fun ((fnenc,eis), _, [m; Term.Name r; Term.Name sk])
       as enc) when Symbols.is_ftype fnenc Symbols.SEnc table
      ->
      begin
        match Symbols.Function.get_data fnenc table with
        (* we check that the encryption function is used with the associated
           public key *)
        | Symbols.AssociatedFunctions [fndec]
          ->
          begin
            try
              Cca.symenc_key_ssc ~elems:(ES.goal_as_equiv s) ~messages:[enc]
                ~cntxt fnenc fndec sk.s_symb;
              (* we check that the randomness is ok in the system and the
                 biframe, except for the encryptions we are looking at, which
                 is checked by adding a fresh reachability goal. *)
              Cca.symenc_rnd_ssc ~cntxt env fnenc sk biframe;
              get_subst_hide_enc enc fnenc m (None) sk fndec r eis is_top_level

            with Cca.Bad_ssc ->  soft_failure Tactics.Bad_SSC
          end
        | _ ->
          soft_failure
            (Tactics.Failure
               "The first encryption symbol is not used with the correct public \
                key function.")
      end

    | _ ->
      soft_failure
        (Tactics.Failure
           "CCA1 can only be applied on a term with at least one occurrence \
            of an encryption term enc(t,r,pk(k))")
  in

  let rec hide_all_encs_list
      (occs : Iter.mess_occs) : Goal.t list * Term.subst
    =
    match occs with
    | [] -> [], []
    | occ :: occs ->
      let fgoal,subst = hide_all_encs occ in
      let fgoals, substs = hide_all_encs_list occs in
      fgoal :: fgoals, subst :: substs
  in

  let fgoals, substs =
    hide_all_encs_list
      ((Iter.get_ftypes ~excludesymtype:Symbols.ADec table Symbols.AEnc e)
       @ (Iter.get_ftypes ~excludesymtype:Symbols.SDec table Symbols.SEnc e))
  in

  if substs = [] then
    soft_failure
      (Tactics.Failure
         "CCA1 can only be applied on a term with at least one occurrence \
          of an encryption term enc(t,r,pk(k))");

  let new_elem =    Equiv.subst_equiv substs [e] in
  let biframe = (List.rev_append before (new_elem @ after)) in
  Goal.Equiv (ES.set_equiv_goal biframe s) :: fgoals


let () =
  T.register_typed "cca1"
   ~general_help:"Apply the cca1 axiom on all encryptions of the given message."
   ~detailed_help:"Whenever an encryption does not occur under a decryption \
                   symbol and uses a valid fresh random, we can specify that it \
                   hides the message.
                   Encryption at toplevel are replaced by the length of the \
                   plaintext. Encryption not at toplevel are replaced by the \
                   encryption of the length of the plaintexts."
   ~tactic_group:Cryptographic
   ~pq_sound:true
   (LowTactics.genfun_of_efun_arg cca1) Args.Int

(*------------------------------------------------------------------*)
(** Encryption key privacy  *)

let enckp arg (s : ES.t) =
  let i, m1, m2 =
    match arg with
    | Args.(Pair (Int i, Pair (Opt (Message, m1), Opt (Message, m2)))) ->
      i, m1, m2
    | _ -> assert false
  in
  let before, e, after = split_equiv_goal i s in

  let biframe = List.rev_append before after in
  let cntxt = ES.mk_trace_cntxt s in
  let table = cntxt.table in
  let env = ES.vars s in

  (* Apply tactic to replace key(s) in [enc] using [new_key].
   * Precondition:
   * [enc = Term.Fun ((fnenc,indices), [m; Term.Name r; k])].
   * Verify that the encryption primitive is used correctly,
   * that the randomness is fresh and that the keys satisfy their SSC. *)
  let apply
      ~(enc     : Term.term)
      ~(new_key : Term.term option)
      ~(fnenc   : Term.fname)
      ~(indices : 'a)
      ~(m       : 'b)
      ~(r       : Term.nsymb)
      ~(k       : Term.term)
    : Goal.t list =

    let k = Term.head_normal_biterm k in
    (* Verify that key is well-formed, depending on whether the encryption is
     * symmetric or not. Return the secret key and appropriate SSC. *)
    let ssc, wrap_pk, sk =
      if Symbols.is_ftype fnenc Symbols.SEnc table then
        match Symbols.Function.get_data fnenc table with
        | Symbols.AssociatedFunctions [fndec] ->
          (fun (sk,system) ->
             let cntxt = Constr.{ cntxt with system } in
             Cca.symenc_key_ssc
               ~cntxt fnenc fndec
               ~elems:(ES.goal_as_equiv s) sk.Term.s_symb;
             Cca.symenc_rnd_ssc ~cntxt env fnenc sk biframe;
             ()
          ),
          (fun x -> x),
          k
        | _ -> assert false

      else
        match Symbols.Function.get_data fnenc table with
        | Symbols.AssociatedFunctions [fndec;fnpk] ->
          (fun (sk,system) ->
             let cntxt = Constr.{ cntxt with system } in
             let errors =
               Euf.key_ssc ~cntxt ~elems:(ES.goal_as_equiv s)
                 ~allow_functions:(fun x -> x = fnpk) fndec sk.s_symb
             in
             if errors <> [] then
               soft_failure (Tactics.BadSSCDetailed errors)),
          (fun x -> Term.mk_fun table fnpk indices [x]),
          begin match k with
            | Term.Fun ((fnpk',indices'), _, [sk])
              when fnpk = fnpk' && indices = indices' -> sk
            | Term.Fun ((fnpk',indices'), _, [sk])
              when fnpk = fnpk' && indices = indices' -> sk
            | _ ->
              soft_failure
                (Tactics.Failure
                   "The first encryption is not used \
                    with the correct public key function")
          end
        | _ -> assert false

    in
    let project = function
      | Term.Name n -> n,n
      | Term.(Diff (Name l, Name r)) -> l,r
      | _ -> soft_failure (Tactics.Failure "Secret keys must be names")
    in

    let skl, skr = project sk in
    let (new_skl, new_skr), new_key =
      match new_key with
      | Some k -> project k, k
      | None -> (skl, skl), Term.mk_name skl
    in

    EquivLT.check_ty_eq (Term.ty new_key) (Term.ty sk);

    (* Verify all side conditions, and create the reachability goal
     * for the freshness of [r]. *)
    let random_fresh_cond =
      try
        (* For each key we actually only need to verify the SSC
         * wrt. the appropriate projection of the system. *)
        let sysl = SystemExpr.(project PLeft cntxt.system) in
        let sysr = SystemExpr.(project PRight cntxt.system) in
        List.iter ssc
          (List.sort_uniq Stdlib.compare
             [(skl, sysl); (skr, sysr); (new_skl, sysl); (new_skr, sysr)]) ;
        let context =
          Equiv.subst_equiv [Term.ESubst (enc,Term.empty)] [e]
        in
        fresh_cond cntxt env (Term.mk_name r) (context@biframe)
      with Cca.Bad_ssc -> soft_failure Tactics.Bad_SSC
    in
    let fresh_goal =
      s |> ES.set_reach_goal random_fresh_cond |> ES.to_trace_sequent in

    (* Equivalence goal where [enc] is modified using [new_key]. *)
    let new_enc =
      Term.mk_fun table fnenc indices [m; Term.mk_name r; wrap_pk new_key]
    in
    let new_elem =
      Equiv.subst_equiv [Term.ESubst (enc,new_enc)] [e]
    in
    let biframe = (List.rev_append before (new_elem @ after)) in

    [Goal.Trace fresh_goal;
     Goal.Equiv (ES.set_equiv_goal biframe s)]

  in

  let target,new_key = match m1,m2 with
    | Some (Message (m1, _)), Some (Message (m2, _)) ->
      Some m1, Some m2

    | Some (Message (m1, _)), None ->
      begin match m1 with
        | Term.Fun ((f,_),_,[_;_;_]) -> Some m1, None
        | _ -> None, Some m1
      end
    | None, None -> None, None
    | None, Some _ -> assert false
  in

  match target with
  | Some (Term.Fun ((fnenc,indices), _, [m; Term.Name r; k]) as enc) ->
    apply ~enc ~new_key ~fnenc ~indices ~m ~r ~k
  | Some _ ->
    soft_failure
      (Tactics.Failure ("Target must be of the form enc(_,r,_) where \
                         r is a name"))
  | None ->
    let encs =
      Iter.get_ftypes ~excludesymtype:Symbols.ADec table Symbols.AEnc e @
      Iter.get_ftypes ~excludesymtype:Symbols.SDec table Symbols.SEnc e
    in
    (* Run [apply] on first item in [encs] that is well-formed
     * and has a diff in its key.
     * We could also backtrack in case of failure. *)
    let diff_key = function
      | Term.Diff _ | Term.Fun (_, _, [Term.Diff _]) -> true
      | _ -> false
    in

    let rec find = function
      | occ :: occs ->
        if not (Sv.is_empty occ.Iter.occ_vars) then find occs
        else
        begin match occ.Iter.occ_cnt with
          | Term.Fun ((fnenc,indices), _, [m; Term.Name r; k]) as enc
            when diff_key k ->
            apply ~enc ~new_key ~fnenc ~indices ~m ~r ~k

          | _ -> find occs
        end

      | [] ->
        soft_failure
          (Tactics.Failure ("no subterm of the form enc(_,r,k) where \
                             r is a name and k contains a diff(_,_)"))
    in find encs

let () =
  T.register_typed "enckp"
    ~general_help:"Change the key in some encryption subterm."
    ~detailed_help:"This captures the fact that an encryption key may hide the \
                    key.  The term and new key can be passed as arguments, \
                    otherwise the tactic applies to the first subterm of the form \
                    enc(_,r,k) where r is a name and k features a diff operator."
    ~tactic_group:Cryptographic
    ~pq_sound:true
    (LowTactics.genfun_of_efun_arg enckp)
    Args.(Pair (Int, Pair (Opt Message,Opt Message)))

(*------------------------------------------------------------------*)
(** XOR *)

exception Not_xor

(* Removes the first occurence of Name (n,is) in the list l. *)
let remove_name_occ ns l = match l with
  | [Term.Name ns'; t] when ns = ns' -> t
  | [t; Term.Name ns'] when ns = ns' -> t
  | _ ->
    Tactics.(soft_failure (Failure "name is not XORed on both sides"))

let mk_xor_phi_base (cntxt : Constr.trace_cntxt) env biframe
    (n_left, l_left, n_right, l_right, term) =
  let biframe = Term.mk_diff l_left l_right :: biframe in

  let system_left = SystemExpr.(project PLeft cntxt.system) in
  let cntxt_left = { cntxt with system = system_left } in
  let phi_left = mk_phi_proj cntxt_left env n_left PLeft biframe in

  let system_right = SystemExpr.(project PRight cntxt.system) in
  let cntxt_right = { cntxt with system = system_right } in
  let phi_right = mk_phi_proj cntxt_right env n_right PRight biframe in

  let len_left =
    Term.(mk_atom `Eq (mk_len l_left) (mk_len (mk_name n_left)))
  in

  let len_right =
    Term.(mk_atom `Eq (mk_len l_right) (mk_len (mk_name n_right)))
  in

  let len = if len_left = len_right then [len_left] else [len_left;len_right] in

  let phi =
    Term.mk_ands
      (* remove duplicates, and then concatenate *)
      (len @
       List.filter (fun x -> not (List.mem x phi_right)) phi_left @
       phi_right)
  in
  phi

let is_xored_diff t =
  match Term.pi_term ~projection:PLeft t, Term.pi_term ~projection:PRight t with
  | (Fun (fl,_,ll),Fun (fr,_,lr))
    when (fl = Term.f_xor && fr = Term.f_xor) -> true
  | _ -> false

let is_name_diff mess_name =
  match Term.pi_term ~projection:PLeft mess_name, Term.pi_term ~projection:PRight mess_name with
  | Name nl, Name nr -> true
  | _ -> false


let xor arg s =
  let i, m1, m2 =
    match arg with
    | Args.(Pair (Int i, Pair (Opt (Message, m1), Opt (Message, m2)))) -> 
      i, m1, m2
    | _ -> assert false
  in
  (* We allow the optional arguments to be in any order, we just match them
     however we can. *)
  let opt_m, opt_n =  match m1, m2 with
    | None, None -> None, None
    | Some Message (t, _), None
    | None, Some Message (t, _)
      when is_name_diff t -> None, Some t
    | Some Message (t, _), None
    | None, Some Message (t, _)
      when is_xored_diff t -> Some t, None
    | Some Message (t1, _), Some Message (t2, _)
      when is_name_diff t1 && is_xored_diff t2 -> Some t2, Some t1
    | Some Message (t1, _), Some Message (t2, _)
      when is_name_diff t2 && is_xored_diff t1 -> Some t1, Some t2
    | _ ->       soft_failure
                   (Tactics.Failure
                      "The optional arguments of xor can only be a name and/or \
                       the target xored term.")
  in
  let before, e, after = split_equiv_goal i s in

  (* the biframe to consider when checking the freshness *)
  let biframe = List.rev_append before after in
  let cntxt = ES.mk_trace_cntxt s in
  let env = ES.vars s in

  let xor_occ =
    match (Iter.get_fsymb ~allow_diff:true (ES.table s) Term.f_xor e), opt_m with
    | [], _ ->
      soft_failure
        (Tactics.Failure
           "Xor can only be applied on a term with at least one occurrence \
            of a term xor(t,k)")

    | occ :: _, None ->
      if not (Sv.is_empty occ.Iter.occ_vars) then
        soft_failure
          (Tactics.Failure "application below a binder is not supported");
      occ

    | occs, Some xor ->
      begin match
        List.find (fun xor_occ -> xor_occ.Iter.occ_cnt = xor) occs
      with
        | occ -> occ
        | exception Not_found ->
          soft_failure
            (Tactics.Failure "the given xor does not occur in the term")
      end
  in
  let t =  xor_occ.Iter.occ_cnt in

  let n_left, l_left, n_right, l_right, term =
    match opt_n with
    | None ->
      begin
        match Term.pi_term ~projection:PLeft t, Term.pi_term ~projection:PRight t with
        | (Fun (fl, _, [Term.Name nl;ll]),
           Fun (fr, _, [Term.Name nr;lr]))
          when (fl = Term.f_xor && fr = Term.f_xor) ->
          (nl,ll,nr,lr,t)

        | _ -> assert false
      end
    | Some mess_name ->
      begin
        match Term.pi_term ~projection:PLeft mess_name, Term.pi_term ~projection:PRight mess_name with
        | Name nl, Name nr ->
          begin match Term.pi_term ~projection:PLeft t, Term.pi_term ~projection:PRight t with
            | (Fun (fl,_,ll),Fun (fr,_,lr))
              when (fl = Term.f_xor && fr = Term.f_xor) ->
              (nl,remove_name_occ nl ll,
               nr,remove_name_occ nr lr,
               t)
            | _ -> assert false
          end
        | _ -> assert false
      end
  in
  let phi =
    mk_xor_phi_base cntxt env biframe (n_left, l_left, n_right, l_right, term)
  in
  let ndef = Symbols.{ n_iarr = 0; n_ty = Message ; } in
  let table,n =
    Symbols.Name.declare cntxt.table (L.mk_loc L._dummy "n_XOR") ndef
  in
  let ns = Term.mk_isymb n Message [] in
  let s = ES.set_table table s in

  let then_branch = Term.mk_name ns in
  let else_branch = term in
  let if_term = Term.mk_ite phi then_branch else_branch in

  let new_elem =
    Equiv.subst_equiv [Term.ESubst (t,if_term)] [e]
  in
  let biframe = List.rev_append before (new_elem @ after) in
  [ES.set_equiv_goal biframe s]


let () =
  T.register_typed "xor"
   ~general_help:"Removes biterm (n(i0,...,ik) XOR t) if n(i0,...,ik) is fresh."
   ~detailed_help:"This yields the same freshness condition on the name as the \
                   fresh tactic."
   ~tactic_group:Cryptographic
   ~pq_sound:true
   (LowTactics.genfun_of_pure_efun_arg xor)
   Args.(Pair (Int, Pair (Opt Message, Opt Message)))


(*------------------------------------------------------------------*)
exception Not_context

class ddh_context ~(cntxt:Constr.trace_cntxt) ~gen ~exp exact a b c
  = object (self)

 inherit Iter.iter_approx_macros ~exact ~cntxt as super

  method visit_macro ms a =
    match Symbols.Macro.get_def ms.s_symb cntxt.table with
      | Symbols.(Input | Output | State _ | Cond | Exec | Frame) -> ()
      | _ -> super#visit_macro ms a

  (* we check if the only diff are over g^ab and g^c, and that a, b and c
     appears only as g^a, g^b and g^c. *)
  method visit_message t =
    match t with
    (* any name n can occur as g^n *)
    | Term.Fun (f, _, [g1; Name n]) when f = exp && g1 = gen -> ()

    (* any names a b can occur as g^a^b *)
    | Term.(Diff(Term.(Fun (f1,_, [(Fun (f2,_, [g1; Name n1]));
                                   Name n2])),
                 Term.Fun (f, _, [g3; Name n3])))
      when f1 = exp && f2 = exp && g1 = gen && g3 = gen && n3.s_symb = c &&
           ((n1.s_symb = a && n2.s_symb = b) ||
            (n1.s_symb = b && n2.s_symb = a)) -> ()

    (* if a name a, b, c appear anywhere else, fail *)
    | Term.Name n when List.mem n.s_symb [a; b; c] -> raise Not_context

    (* if a diff is not over a valid ddh diff, we fail  *)
    | Term.Diff _ -> raise Not_context

    | _ -> super#visit_message t

end

exception Macro_found

class find_macros ~(cntxt:Constr.trace_cntxt) exact = object (self)
 inherit Iter.iter_approx_macros ~exact ~cntxt as super

  method visit_macro ms a =
    match Symbols.Macro.get_def ms.s_symb cntxt.table with
    | Symbols.(Input | Output | State _ | Cond | Exec | Frame) ->
      raise Macro_found
    | _ -> self#visit_macro ms a
end


(** If all the terms of a system can be seen as a context of the terms, where
   all the names appearing inside the terms are only used inside those, returns
   true. *)
let is_ddh_context (cntxt : Constr.trace_cntxt) ~gen ~exp a b c elem_list =
  let a,b,c = Symbols.Name.of_lsymb a cntxt.table,
              Symbols.Name.of_lsymb b cntxt.table,
              Symbols.Name.of_lsymb c cntxt.table in
  let iter = new ddh_context ~cntxt ~gen ~exp false a b c in
  let iterfm = new find_macros ~cntxt false in
  let exists_macro =
    try List.iter iterfm#visit_message elem_list; false
    with Macro_found -> true
  in

  try
    (* we check that a b and c only occur in the correct form inside the system,
       if the elements contain some macro based on the system.*)
   if exists_macro then
    SystemExpr.iter_descrs cntxt.table cntxt.system (
      fun d ->
        iter#visit_message (snd d.condition) ;
        iter#visit_message (snd d.output) ;
        List.iter (fun (_,t) -> iter#visit_message t) d.updates;
    );
   (* we then check inside the frame *)
    List.iter iter#visit_message elem_list;
    true
  with Not_context | Fresh.Name_found -> false

let is_ddh_gen tbl gen =
  match Symbols.Function.get_def gen tbl with
  | _, Symbols.DDHgen -> true
  | _ -> false

let ddh (lgen : lsymb) (na : lsymb) (nb : lsymb) (nc : lsymb) s sk fk =
  let tbl = ES.table s in
  let gen_symb = Symbols.Function.of_lsymb lgen tbl in

  if not (is_ddh_gen tbl gen_symb) then
    soft_failure ~loc:(L.loc lgen)
      (Failure "no DDH assumption on this generator");

  let exp_symb = match Symbols.Function.get_data gen_symb tbl with
    | Symbols.AssociatedFunctions [exp] -> exp
    | _ -> assert false
  in

  let gen = Term.mk_fun tbl gen_symb [] [] in
  let exp = (exp_symb, []) in

  let cntxt = ES.mk_trace_cntxt s in
  if is_ddh_context ~gen ~exp cntxt na nb nc (ES.goal_as_equiv s)
  then sk [] fk
  else soft_failure Tactics.NotDDHContext

(* DDH is called on strings that correspond to names, put potentially without
   the correct arity. E.g, with name a(i), we need to write ddh a, .... Thus, we
   cannot use the typed registering, as a is parsed as a name identifier, which
   then does not have the correct arity. *)

let () = T.register_general "ddh"
    ~tactic_help:
      {general_help = "Closes the current system, if it is an \
                       instance of a context of ddh.";
       detailed_help = "It must be called on (generator, a, b, c) where \
                        (a,b,c) are strings that corresponds \
                        to names, but without any indices. It then \
                        applies ddh to all the copies of the names, \
                        and checks that all actions of the protocol \
                        uses the names in a correct way. Can be used \
                        in collaboration with some transitivity to \
                        obtain a system where ddh can be applied.";
                  usages_sorts = [Sort (Pair (String, Pair (String, Pair( String, String))))];
                  tactic_group = Cryptographic}
    (function
       | [Args.String_name gen;
          Args.String_name v1;
          Args.String_name v2;
          Args.String_name v3] ->
         LowTactics.gentac_of_etac (ddh gen v1 v2 v3)
       | _ -> bad_args ())<|MERGE_RESOLUTION|>--- conflicted
+++ resolved
@@ -343,25 +343,10 @@
 exception No_FA
 
 let fa_expand t =
-<<<<<<< HEAD
-  let aux : type a. a Term.term -> Equiv.equiv = function
-    (* FIXME: this should be subsumed by reduce *)
-    | Fun (f,_,[c;t;e]) when f = Term.f_ite && t = e ->
-      [ t ]
-
-    | Fun (f,_,l) -> l
-
-    | Atom (`Message (_,f,g)) ->
-      [ f ; g ]
-
-    | Diff _ -> raise No_common_head
-    | _ -> raise No_FA
-=======
   let aux : Term.term -> Equiv.equiv = function
     | Fun (f,_,l) -> l
     | Diff _      -> raise No_common_head
     | _           -> raise No_FA
->>>>>>> bf4a96c8
   in
 
   (* FIXME: this may no longer be necessary (type changes) *)
@@ -1385,11 +1370,6 @@
           Term.pi_term ~projection:PRight 
             (EquivLT.expand_all_macros ~force_happens:true s2 s)
         in
-<<<<<<< HEAD
-        let s1 = Term.pi_term ~projection:PLeft  @@ EquivLT.expand_all_term ~force_happens:true s1 s in
-        let s2 = Term.pi_term ~projection:PRight @@ EquivLT.expand_all_term ~force_happens:true s2 s in
-=======
->>>>>>> bf4a96c8
         Goal.Trace ES.(to_trace_sequent
                          (set_reach_goal
                             Term.(
