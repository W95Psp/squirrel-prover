--- conflicted
+++ resolved
@@ -968,7 +968,6 @@
       | Atom (`Index _) as a-> a
       | Atom (`Timestamp _) as a->  a
       | Atom (`Happens _) as a->  a
-      | Init -> Init
       | Pred _ as a -> a
       | Action _ as a -> a
     in
@@ -1705,41 +1704,6 @@
     | _ -> super#visit_message t
 end
 
-<<<<<<< HEAD
-(*------------------------------------------------------------------*)
-(** Expands all macro occurrences inside the biframe, if the macro is not at
-  * some pred(A) but about at a concrete action.
-  * Acts recursively, also expanding the macros inside macro definition. *)
-let expand_all () s =
-  let expand_all_macros t system table =
-    let rec aux : type a. a term -> a term = function
-      | Macro ((mn, sort, is),l,a) when Macros.is_defined mn a table ->
-                aux (Macros.get_definition system table sort mn is a)
-      | Macro _ as m -> m
-      | Fun (f, l) -> Fun (f, List.map aux l)
-      | Name n as a-> a
-      | Var x as a -> a
-      | Diff(a, b) -> Diff(aux a, aux b)
-      | ITE (a, b, c) -> ITE(aux a, aux b, aux c)
-      | Seq (a, b) -> Seq(a, aux b)
-      | Find (a, b, c, d) -> Find(a, aux b, aux c, aux d)
-      | And (l,r) -> And (aux l, aux r)
-      | Or (l,r) -> Or (aux l, aux r)
-      | Impl (l,r) -> Impl (aux l, aux r)
-      | Not f -> Not (aux f)
-      | True -> True
-      | False -> False
-      | ForAll (vs,l) -> ForAll (vs, aux l)
-      | Exists (vs,l) -> Exists (vs, aux l)
-      | Atom (`Message (o, t, t')) -> Atom (`Message (o, aux t, aux t'))
-      | Atom (`Index _) as a-> a
-      | Atom (`Timestamp _) as a->  a
-      | Atom (`Happens _) as a->  a
-      | Pred _ as a -> a
-      | Action _ as a -> a
-    in
-    aux t
-=======
 (* Check that the given randoms are only used in random seed position for
    encryption. *)
 let random_ssc ?(allow_vars=false) ?(messages=[]) ?(elems=[]) ~system table enc_fn randoms =
@@ -1773,7 +1737,6 @@
                                           case.Euf.action_descr.indices) case_schemata
                     @
                     List.map (fun case -> case.Euf.d_message, []) cases_direct
->>>>>>> 12d3565a
   in
   let encryptions = List.sort_uniq Stdlib.compare encryptions in
   let randoms = List.map (function
