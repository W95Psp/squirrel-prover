--- conflicted
+++ resolved
@@ -696,25 +696,15 @@
 
   in
 
-<<<<<<< HEAD
   (* Parse process, looking for an input action.
      Maintains the position [pos] in parallel compositions,
      together with the indices [pos_indices] associated to replications:
      these two components will form the [par_choice] part of an
      [Action.item]. *)
-  let rec p_in ~table ~env ~pos ~pos_indices proc =
-    let p, pos, table = p_in_i ~table ~env ~pos ~pos_indices proc in
-=======
-  (** Parse process, looking for an input action.
-    * Maintains the position [pos] in parallel compositions,
-    * together with the indices [pos_indices] associated to replications:
-    * these two components will form the [par_choice] part of an
-    * [Action.item]. *)
   let rec p_in ~penv ?(table=penv.env.table) ~pos ~pos_indices proc =
     let penv = { penv with env = { penv.env with table } } in
 
     let p, pos, table = p_in_i ~penv ~pos ~pos_indices proc in
->>>>>>> bf4a96c8
     (L.mk_loc (L.loc proc) p, pos, table)
 
   and p_in_i ~penv ~pos ~pos_indices proc =
@@ -782,23 +772,14 @@
       let p',_,table = p_cond_i ~penv ~pos:0 ~par_choice proc in
       (p', pos+1,table)
 
-<<<<<<< HEAD
   (* Similar to [p_in].
      The [par_choice] component of the action under construction
      has been determined by [p_in].
      The [pos] argument is the position in the tree of conditionals. *)
-  and p_cond ~table ~env ~pos ~par_choice proc =
-    let p, pos, table = p_cond_i ~table ~env ~pos ~par_choice proc in
-=======
-  (** Similar to [p_in].
-    * The [par_choice] component of the action under construction
-    * has been determined by [p_in].
-    * The [pos] argument is the position in the tree of conditionals. *)
   and p_cond ~penv ?(table=penv.env.table) ~pos ~par_choice proc =
     let penv = { penv with env = { penv.env with table } } in
 
     let p, pos, table = p_cond_i ~penv ~pos ~par_choice proc in
->>>>>>> bf4a96c8
     (L.mk_loc (L.loc proc) p, pos, table)
 
   and p_cond_i ~penv ~pos ~par_choice proc =
