(** Actions are the basis of our internal semantics for protocols.
  * In the theory, an action is an indexed symbol with a semantics
  * (given through conditional, update and output terms) and
  * actions are equipped with a sequential dependency relation
  * (and perhaps a conflict relation). Things are a bit different
  * in the implementation:
  *  - Type [action] below refers to execution points, which yield
  *    dependency and conflict relations. Execution points are one
  *    possible implementation of our abstract notion of action,
  *    that is convenient for our translation from the applied
  *    pi-calculus.
  *  - We associate to each such action an "action description"
  *    (type [descr]) which carries the semantics of the action.
  *  - Finally, we have action symbols (type [Symbols.action]).
  *
  * Our prover allows to declare and reason about several systems.
  * Actions and symbols exist independently of a system, but descriptions
  * are given relative to a (bi)system. *)

(** {2 Execution points}
  *
  * Actions uniquely describe execution points in a protocol.
  * They consist of a list of items describing a position
  * among a (possibly infinite) parallel composition, followed
  * by a choice in a (possibly infinite) branching conditional.
  *
  * In the process (A | !_i B(i) | C), actions of A have parallel
  * choice 0, actions of C have parallel choice 2, and those of B
  * have parallel choice (1,i) which will later be instantiated to
  * (1,i_1), (1,i_2), etc.
  *
  * Then, in a process (if cond then P else Q), the branching position 0
  * will denote a success of the conditional, while 1 will denote a failure.
  * Finally, in (find i such that ... in ..) the indexed position (0,i)
  * will correspond to the success branches. *)

type 'a item = {
  par_choice : int * 'a ;
  sum_choice : int * 'a
}

type 'a t = ('a item) list

(** Actions are lists of items where infinite choices are represented
  * by index lists. *)
type action = (Vars.var list) t

(** Shapes represent classes of actions differing only in their indices:
  * they are obtained by replacing lists of indices by their lengths. *)
type shape = int t

val get_indices : action -> Vars.var list

val fv_action : action -> Vars.Sv.t

(** [depends a b] test if [a] must occur before [b] as far
    as the control-flow is concerned -- it does not (cannot)
    take messages into account. It is not reflexive. *)
val depends : 'a t -> 'a t -> bool

(** Distance in control-flow graph:
  * [Some d] is returned when [a <= b] and they are at distance
  * [d] from each other in the graph (distance is zero when [a = b]);
  * [None] is returned when it is not the case that [a <= b]. *)
val distance : 'a t -> 'a t -> int option

(** [get_shape a] extracts the shape of an action *)
val get_shape : action -> shape

(** [same_shape a b] returns [Some subst] if [a] and [b] have the same action
    shapes. Return [None] otherwise.
    If [a] indices appear at most once in [a], then [subst] is the index
    substitution sending [a] to [b]. *)
val same_shape : action -> action -> Term.subst option

(** Convert [Action] parameters to an action. *)
val of_term :
  Symbols.action -> Vars.var list ->
  Symbols.table ->
  action

(** Return a dummy action of a given shape. *)
val dummy : shape -> action

(*------------------------------------------------------------------*)
(** {2 Action symbols}
  *
  * Action symbols are used to refer to actions in a concise manner.
  * They are indexed and are associated to an action using the argument
  * indices. *)

(** Get a fresh symbol whose name starts with the given prefix.
    If [exact] is true, the symbol must be exactly the argument. *)
val fresh_symbol :
  Symbols.table -> exact:bool -> Symbols.lsymb ->
  Symbols.table * Symbols.action 

val define_symbol :
  Symbols.table ->
  Symbols.action -> Vars.var list -> action ->
  Symbols.table

val find_symbol : Symbols.lsymb -> Symbols.table -> Vars.var list * action

val of_symbol :
  Symbols.action -> Symbols.table ->
  Vars.var list * action

val arity : Symbols.action -> Symbols.table -> int

(*------------------------------------------------------------------*)
(** {2 Action descriptions}
  *
  * Describe the behavior of an action: it consists of an input, followed by a
  * condition, then state updates and an output. *)

(** Type of action descriptions. *)
type descr = {
  name      : Symbols.action ;
  action    : action ;
  input     : Channel.t * string ;
  indices   : Vars.var list ;
  condition : Vars.var list * Term.term ;
  updates   : (Term.state * Term.term) list ;
    (** State updates, at most one per state symbol. *)
  output    : Channel.t * Term.term;
  globals   : Symbols.macro list;
    (** List of global macros declared at [action]. *)
}

<<<<<<< HEAD
(** Check that an action description is well-formed. *)
val valid_descr : descr -> bool
=======
(*------------------------------------------------------------------*)
(** well-formedness check for a description: check free variables *)
val check_descr : descr -> bool

(** [pi_descr s a] returns the projection of the description. As descriptions
   are only obtained for a system, one can when this system is without
   projection, validly project to obtain the left or the right descriptions,
   that in fact corresponds to the left or the right base_sytem projection of
   the action.  *)
val pi_descr : Term.projection -> descr -> descr
>>>>>>> 862fe726

(** Refresh (globally) bound variables in a description. *)
val refresh_descr : descr -> descr

(** [pi_descr proj descr] returns the projection of the description. *)
val pi_descr : Term.projection -> descr -> descr (* TODO rename to project_descr *)

(** Strong notion of compatibility, more restrictive (and syntactical) than
    what system compatibility alone would require, which helps to combine
    descriptions. Does not rename indices, i.e. not stable by alpha
    renaming. *)
val strongly_compatible_descr : descr -> descr -> bool

(** Takes a labelled list of single-system descriptions
    and combines them into a multi-system description.
    Requires that descriptions are pairwise strongly compatible. *)
val combine_descrs : (Term.projection * descr) list -> descr

(*------------------------------------------------------------------*)
(** {2 Action shapes} *)

module Shape : sig
  type t = shape
  val pp : Format.formatter -> t -> unit
  val compare : t -> t -> int
end

(*------------------------------------------------------------------*)
(** {2 Pretty-printing} *)

(** Format an action, displayed through its structure. *)
val pp_action_structure : Format.formatter -> action -> unit

(** Format the action name of an action description. *)
val pp_descr_short : Format.formatter -> descr -> unit

(** Formatter for descriptions. *)
val pp_descr : Format.formatter -> descr -> unit

val pp_descr_dbg : Format.formatter -> descr -> unit

(** Formatter for actions shapes. *)
val pp_shape : Format.formatter -> shape -> unit

(** Formatter for parsed actions. *)
val pp_parsed_action : Format.formatter -> (string list) item list -> unit

(** Pretty-print all actions. *)
val pp_actions : Format.formatter -> Symbols.table -> unit


(*------------------------------------------------------------------*)
(** {2 Substitution} *)

(** Apply a term substitution to an action's indices. *)
val subst_action : Term.subst -> action -> action

(** Apply a substitution to a description. *)
val subst_descr : Term.subst -> descr -> descr

(** Map a function over a descriptor. *)
val descr_map :
  (Vars.env -> Symbols.macro -> Term.term -> Term.term) ->
  descr ->
  descr


(*------------------------------------------------------------------*)
(** {2 FA-DUP } *)

(** [is_dup is_eq t terms] check if:
    - [t] appears twice in [terms];
    - or if [t] is [input\@t] with [frame\@t'] appearing in [terms]
      where [pred(t) <= t'];
    - or if [t] is [exec\@t] with [frame\@t'] appearing in [terms]
      where with [t <= t']. *)
val is_dup :
  Symbols.table -> Term.term -> Term.term list
  -> bool

(** Same as [is_dup], but instead of checking term equality, checks
    that term matchs. *)
val is_dup_match :
  (Term.term -> Term.term -> 'a -> 'a option) -> 'a ->
  Symbols.table -> Term.term -> Term.term list
  -> 'a option<|MERGE_RESOLUTION|>--- conflicted
+++ resolved
@@ -128,21 +128,8 @@
     (** List of global macros declared at [action]. *)
 }
 
-<<<<<<< HEAD
 (** Check that an action description is well-formed. *)
 val valid_descr : descr -> bool
-=======
-(*------------------------------------------------------------------*)
-(** well-formedness check for a description: check free variables *)
-val check_descr : descr -> bool
-
-(** [pi_descr s a] returns the projection of the description. As descriptions
-   are only obtained for a system, one can when this system is without
-   projection, validly project to obtain the left or the right descriptions,
-   that in fact corresponds to the left or the right base_sytem projection of
-   the action.  *)
-val pi_descr : Term.projection -> descr -> descr
->>>>>>> 862fe726
 
 (** Refresh (globally) bound variables in a description. *)
 val refresh_descr : descr -> descr
