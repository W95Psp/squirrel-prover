--- conflicted
+++ resolved
@@ -52,6 +52,7 @@
                   detailed_help = "G => A v B yields G => A";
                   usages_sorts = [Sort None];
                   tactic_group = Logical}
+    ~pq_sound:true
     (LowTactics.genfun_of_pure_tfun goal_or_right_1)
 
 let () =
@@ -62,6 +63,7 @@
                   detailed_help = "G => A v B yields G => B";
                   usages_sorts = [Sort None];
                   tactic_group = Logical}
+    ~pq_sound:true
     (LowTactics.genfun_of_pure_tfun goal_or_right_2)
 
 (*------------------------------------------------------------------*)
@@ -75,7 +77,8 @@
      ~tactic_help:{general_help = "Solves a goal when the conclusion is true.";
                   detailed_help = "";
                   usages_sorts = [Sort None];
-                  tactic_group = Logical}
+                   tactic_group = Logical}
+    ~pq_sound:true
     (LowTactics.genfun_of_pure_tfun goal_true_intro)
 
 
@@ -95,6 +98,7 @@
     ~detailed_help:"Normalize the formula according to the negation rules over \
                     logical connectors."
     ~tactic_group:Logical
+    ~pq_sound:true
     (LowTactics.genfun_of_pure_tfun_arg left_not_intro) Args.String
 
 (*------------------------------------------------------------------*)
@@ -205,7 +209,8 @@
      ~tactic_help:{general_help = "Closes a goal when False is among its assumptions.";
                   detailed_help = "";
                   usages_sorts = [Sort None];
-                  tactic_group = Logical}
+                   tactic_group = Logical}
+    ~pq_sound:true
     (LowTactics.genfun_of_pure_tfun false_left)
 
 
@@ -253,6 +258,7 @@
                   detailed_help = "";
                   usages_sorts = [Sort None];
                   tactic_group = Logical}
+    ~pq_sound:true
     (LowTactics.genfun_of_pure_tfun simpl_left_tac)
 
 (*------------------------------------------------------------------*)
@@ -272,58 +278,6 @@
 
   else soft_failure Tactics.NotHypothesis
 
-<<<<<<< HEAD
-let () = T.register "assumption"
-    ~tactic_help:{
-      general_help = "Search for the conclusion inside the hypothesis.";
-      detailed_help = "";
-      usages_sorts = [Sort None];
-      tactic_group = Logical }
-    assumption
-
-
-(*------------------------------------------------------------------*)
-let () =
-  T.register_general "use"
-    ~tactic_help:
-      {general_help = "Apply an hypothesis with its universally \
-                       quantified variables instantiated with the \
-                       arguments.\n\n\
-                       Usages: use H with v1, v2, ...\n\
-                      \        use H with ... as ...";
-       detailed_help = "";
-       usages_sorts = [];
-       tactic_group = Logical}
-    LT.use_tac
-
-let () =
-  T.register_general "forceuse"
-    ~tactic_help:
-      {general_help = "Apply an hypothesis with its universally \
-                       quantified variables instantiated with the \
-                       arguments.\n\n\
-                       Usages: use H with v1, v2, ...\n\
-                      \        use H with ... as ...";
-       detailed_help = "";
-       usages_sorts = [];
-       tactic_group = Logical}
-    LT.forceuse_tac
-
-(*------------------------------------------------------------------*)
-let () =
-  T.register_general "assert"
-    ~tactic_help:
-      {general_help = "Add an assumption to the set of hypothesis, \
-                       and produce the goal for\
-                       \nthe proof of the assumption.\n\
-                       Usages: assert f.\n \
-                      \       assert f as intro_pat";
-       detailed_help = "";
-       usages_sorts = [];
-       tactic_group = Logical}
-    LT.assert_tac
-=======
->>>>>>> 2cca6cf5
 
 (*------------------------------------------------------------------*)
 (** {2 Structural Tactics} *)
@@ -375,6 +329,7 @@
                         (f(u)=f(v) <=> u=v).";
        usages_sorts = [Sort None];
        tactic_group = Structural}
+    ~pq_sound:true
     (LowTactics.genfun_of_pure_tfun congruence_tac)
 
 (*------------------------------------------------------------------*)
@@ -422,6 +377,7 @@
                         them, i.e., if they are a possible trace.";
        usages_sorts = [Sort None];
        tactic_group = Structural}
+    ~pq_sound:true
     (LowTactics.genfun_of_pure_tfun constraints_tac)
 
 
@@ -470,6 +426,7 @@
                         by the current context.";
        usages_sorts = [Sort None];
        tactic_group = Structural}
+    ~pq_sound:true
     (LowTactics.genfun_of_pure_tfun eq_names)
 
 (*------------------------------------------------------------------*)
@@ -523,6 +480,7 @@
                         by another in the other terms.";
        usages_sorts = [Sort None];
        tactic_group = Structural}
+    ~pq_sound:true
     (LowTactics.genfun_of_pure_tfun eq_trace)
 
 (*------------------------------------------------------------------*)
@@ -568,7 +526,7 @@
 
 (** check if all instances of [o1] are instances of [o2].
     [o1] and [o2] actions must have the same action name *)
-let fresh_occ_incl table system (o1 : fresh_occ) (o2 : fresh_occ) : bool = 
+let fresh_occ_incl table system (o1 : fresh_occ) (o2 : fresh_occ) : bool =
   let a1, is1 = o1.occ_cnt in
   let a2, is2 = o2.occ_cnt in
 
@@ -600,19 +558,19 @@
     (c : fresh_occ)
     (l : fresh_occ list) : fresh_occ list
   =
-  if List.exists (fun c' -> fresh_occ_incl table system c c') l 
-  then l 
+  if List.exists (fun c' -> fresh_occ_incl table system c c') l
+  then l
   else
     (* remove any old case which is subsumed by [c] *)
     let l' =
-      List.filter (fun c' -> 
+      List.filter (fun c' ->
           not (fresh_occ_incl table system c' c)
         ) l
     in
     c :: l'
 
 (** Add many new fresh rule cases, if they are not redundant. *)
-let add_fresh_cases 
+let add_fresh_cases
     table system
     (l1 : fresh_occ list)
     (l2 : fresh_occ list) : fresh_occ list
@@ -621,15 +579,15 @@
 
 (* Indirect cases - names ([n],[is']) appearing in actions of the system *)
 let mk_fresh_indirect_cases
-    (cntxt : Constr.trace_cntxt) 
-    (env : Vars.env) 
-    (ns : Term.nsymb) 
-    (terms : Term.message list) 
+    (cntxt : Constr.trace_cntxt)
+    (env : Vars.env)
+    (ns : Term.nsymb)
+    (terms : Term.message list)
   =
   (* sanity check: free variables in [ns] and [terms] are included in [env] *)
   assert (
-    let all_fv = 
-      List.fold_left (fun s t -> 
+    let all_fv =
+      List.fold_left (fun s t ->
           Sv.union s (Term.fv t)
         ) (Sv.of_list1 ns.Term.s_indices) terms
     in
@@ -637,30 +595,30 @@
 
   let macro_cases =
     Iter.fold_macro_support0 (fun action_name a t macro_cases ->
-        let fv = 
+        let fv =
           Sv.diff
-            (Sv.union (Action.fv_action a) (Term.fv t)) 
-            (Vars.to_set env) 
+            (Sv.union (Action.fv_action a) (Term.fv t))
+            (Vars.to_set env)
         in
 
         let new_cases = Fresh.get_name_indices_ext ~fv:fv cntxt ns.s_symb t in
-        let new_cases =           
-          List.map (fun (case : Fresh.name_occ) -> 
+        let new_cases =
+          List.map (fun (case : Fresh.name_occ) ->
               { case with
                 occ_cnt = (a, case.occ_cnt);
                 occ_cond = case.occ_cond; }
-            ) new_cases 
+            ) new_cases
         in
 
-        List.assoc_up_dflt action_name [] 
-          (fun l -> 
+        List.assoc_up_dflt action_name []
+          (fun l ->
              add_fresh_cases cntxt.table cntxt.system new_cases l
           ) macro_cases
       ) cntxt env terms []
   in
   (* we keep only action names in which the name occurs *)
-  List.filter (fun (_, occs) -> occs <> []) macro_cases 
- 
+  List.filter (fun (_, occs) -> occs <> []) macro_cases
+
 
 let mk_fresh_indirect (cntxt : Constr.trace_cntxt) env ns t : Term.message =
   (* TODO: bug, handle free variables *)
@@ -677,15 +635,15 @@
   (* the one case occuring in [a] with indices [is_a].
      For [n(is)] to be equal to [n(is_a)], we must have [is=is_a]. *)
   let mk_case ((a, is_a) : Action.action * Vars.index list) : Term.message =
-    let fv = 
-      Sv.diff (Sv.union (Action.fv_action a) (Sv.of_list1 is_a)) sv_env 
-    in
-    let fv = 
-      List.map (fun (Vars.EVar v) -> 
+    let fv =
+      Sv.diff (Sv.union (Action.fv_action a) (Sv.of_list1 is_a)) sv_env
+    in
+    let fv =
+      List.map (fun (Vars.EVar v) ->
           Vars.cast v Type.KIndex
-        ) (Sv.elements fv) 
-    in
-    
+        ) (Sv.elements fv)
+    in
+
     (* refresh existantially quantified variables. *)
     let fv, subst = Term.refresh_vars (`InEnv (ref env)) fv in
     let a = Action.subst_action subst a in
@@ -696,18 +654,18 @@
        we do this after refresh, to avoid shadowing issues etc. *)
     let subst =
       List.map2
-        (fun i i' -> 
-           if List.mem i fv 
-           then Some (ESubst (Term.mk_var i, Term.mk_var i')) 
+        (fun i i' ->
+           if List.mem i fv
+           then Some (ESubst (Term.mk_var i, Term.mk_var i'))
            else None
         ) is_a ns.s_indices
     in
     let subst = List.filter_map (fun x -> x) subst in
 
     let a = Action.subst_action subst a in
-    
+
     (* we now built the freshness condition *)
-    let a_term = SystemExpr.action_to_term cntxt.table cntxt.system a in    
+    let a_term = SystemExpr.action_to_term cntxt.table cntxt.system a in
     let timestamp_inequalities =
       Term.mk_ors
         (List.map (fun action_from_term ->
@@ -858,6 +816,7 @@
     ~usages_sorts:[Args.(Sort (Pair (Index, Index)));
                    Args.(Sort (Pair (Timestamp, Timestamp)));
                    Args.(Sort (Pair (Message, Message)))]
+    ~pq_sound:true
     (LowTactics.genfun_of_pure_tfun_arg substitute_tac)
     Args.(Pair (ETerm, ETerm))
 
@@ -913,7 +872,7 @@
                 (Tactics.Failure "expected an hypothesis name")
       )
     | _ ->
-        match LT.convert_args s args Args.(Sort (Pair (ETerm, ETerm))) with
+        match TraceLT.convert_args s args Args.(Sort (Pair (ETerm, ETerm))) with
         | Args.Arg Pair (ETerm (Type.Message, f1, _), ETerm (Type.Message, f2, _)) ->
           [Term.ESubst (f1,f2)],  Term.mk_atom `Eq f1 f2
 
@@ -933,7 +892,7 @@
 
 
 
-let subst_eq_tac args = LT.wrap_fail (do_subst_eq args)
+let subst_eq_tac args = wrap_fail (do_subst_eq args)
 
 let () =
   T.register_general "substeq"
@@ -947,7 +906,8 @@
                        Args.(Sort (Pair (Message, Message)));
                       Sort Args.String];
        tactic_group = Logical}
-    subst_eq_tac
+    ~pq_sound:true
+    (LowTactics.gentac_of_ttac_arg subst_eq_tac)
 
 
 
@@ -1016,6 +976,7 @@
     ~detailed_help:"This is by definition of exec, which is the conjunction of \
                     all conditions before this timestamp."
     ~tactic_group:Structural
+    ~pq_sound:true
     (LowTactics.genfun_of_pure_tfun_arg exec)
     Args.Timestamp
 
@@ -1271,6 +1232,7 @@
                         diff operators in local formulas.";
        usages_sorts = [Sort None];
        tactic_group = Structural}
+    ~pq_sound:true
      (LowTactics.genfun_of_pure_tfun project)
 
 (*------------------------------------------------------------------*)
@@ -1526,7 +1488,7 @@
 let euf_apply
     (get_params : Symbols.table -> Term.message -> unforgeabiliy_param)
     (Args.String hyp_name)
-    (s : TS.t) 
+    (s : TS.t)
   =
   let table = TS.table s in
   let id, at = Hyps.by_name hyp_name s in
@@ -1573,6 +1535,7 @@
                     produced. The tag T must refer to a previously defined axiom \
                     f(mess,sk), of the form forall (m:message,sk:message)."
     ~tactic_group:Cryptographic
+    ~pq_sound:true
     (LowTactics.genfun_of_pure_tfun_arg (euf_apply euf_param))
     Args.String
 
@@ -1581,6 +1544,7 @@
     ~general_help:"Apply the intctxt axiom to the given hypothesis name."
     ~detailed_help:"Conditions are similar to euf."
     ~tactic_group:Cryptographic
+    ~pq_sound:true
     (LowTactics.genfun_of_pure_tfun_arg (euf_apply intctxt_param))
     Args.String
 
@@ -1694,6 +1658,7 @@
     ~general_help:"Apply the NM axiom to the given hypothesis name."
     ~detailed_help:"Can be applied to any hypothesis of the form dec(m,sk) = t(n)."
     ~tactic_group:Cryptographic
+    ~pq_sound:true
     (LowTactics.genfun_of_pure_tfun_arg non_malleability)
     Args.(Pair (String, Opt Message))
 
@@ -1791,6 +1756,7 @@
                     as CR holds for any valid key, even known to \
                     the attacker."
     ~tactic_group:Cryptographic
+    ~pq_sound:true
     (LowTactics.genfun_of_pure_tfun_arg collision_resistance)
     Args.(Opt String)
 
@@ -1802,11 +1768,11 @@
   * Macros in the term occurring (at toplevel) on the [src] projection
   * of some biframe element are replaced by the corresponding [dst]
   * projection. *)
-let rewrite_equiv_transform 
+let rewrite_equiv_transform
     ~(src:Term.projection)
     ~(dst:Term.projection)
     ~(s:TS.t)
-    (biframe : Term.message list) 
+    (biframe : Term.message list)
     (term : Term.message) : Term.message
   =
   let assoc (t : Term.message) : Term.message option =
