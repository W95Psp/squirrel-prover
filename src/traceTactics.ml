<<<<<<< HEAD
=======
(** All reachability tactics.
   Tactics are organized in three classes:
    - Logical -> relies on the logical properties of the sequent.
    - Strucutral -> relies on properties of protocols, or of equality over messages,...
    - Cryptographic -> relies on a cryptographic assumptions, that must be assumed.*)

open Atom

>>>>>>> f4c5e194
open Term

type tac = TraceSequent.t Tactics.tac

module T = Prover.TraceTactics

module Args = TacticsArgs

module L = Location

module Hyps = TraceSequent.Hyps

(*------------------------------------------------------------------*)
(* Comment in/out for debugging *)
let dbg s = Printer.prt `Ignore s
(* let dbg s = Printer.prt `Dbg s *)

(*------------------------------------------------------------------*)
let hard_failure = Tactics.hard_failure
let soft_failure = Tactics.soft_failure

<<<<<<< HEAD
(*------------------------------------------------------------------*)
=======

(*------------------------------------------------------------------*)
(** {2 Logical Tactics} *)

>>>>>>> f4c5e194
(** Propositional connectives *)

(** Reduce a goal with a disjunction conclusion into the goal
  * where the conclusion has been replace with the first disjunct. *)
let goal_or_right_1 (s : TraceSequent.t) =
  match TraceSequent.conclusion s with
  | (Or (lformula, _)) -> [TraceSequent.set_conclusion (lformula) s]
  | _ -> soft_failure (Tactics.Failure "Cannot introduce a disjunction")

(** Reduce a goal with a disjunction conclusion into the goal
  * where the conclusion has been replace with the second disjunct. *)
let goal_or_right_2 (s : TraceSequent.t) =
  match TraceSequent.conclusion s with
  | (Or (_, rformula)) -> [TraceSequent.set_conclusion (rformula) s]
  | _ -> soft_failure (Tactics.Failure "Cannot introduce a disjunction")

let () =
  T.register "left"
    ~tactic_help:{general_help = "Reduce a goal with a disjunction conclusion \
                                  into the goal where the conclusion has been \
                                  replaced with the first disjunct.";
                  detailed_help = "G => A v B yields G => A";
                  usages_sorts = [Sort None];
                  tactic_group = Logical}
    goal_or_right_1;
  T.register "right"
    ~tactic_help:{general_help = "Reduce a goal with a disjunction conclusion \
                                  into the goal where the conclusion has been \
                                  replace with the second disjunct.";
                  detailed_help = "G => A v B yields G => B";
                  usages_sorts = [Sort None];
                  tactic_group = Logical}
    goal_or_right_2

let goal_true_intro (s : TraceSequent.t) =
  match TraceSequent.conclusion s with
  | True -> []
  | _ -> soft_failure (Tactics.Failure "Cannot introduce true")

let () =
  T.register "true"
     ~tactic_help:{general_help = "Solves a goal when the conclusion is true.";
                  detailed_help = "";
                  usages_sorts = [Sort None];
                  tactic_group = Logical}
    goal_true_intro

(*------------------------------------------------------------------*)
let print_tac s =
  Tactics.print_system (TraceSequent.table s) (TraceSequent.system s);
  [s]

let () =
  T.register "print"
    ~tactic_help:{general_help = "Shows the current system.";
                  detailed_help = "";
                  usages_sorts = [Sort None];
                  tactic_group = Logical}
    print_tac


(*------------------------------------------------------------------*)
(** Split a conjunction conclusion,
  * creating one subgoal per conjunct. *)
let goal_and_right (s : TraceSequent.t) =
  match TraceSequent.conclusion s with
  | And (lformula, rformula) ->
    [ TraceSequent.set_conclusion lformula s ;
      TraceSequent.set_conclusion rformula s ]
  | _ -> soft_failure (Tactics.Failure "Cannot introduce a conjunction")

let () =
  T.register "split"
    ~tactic_help:{general_help = "Split a conjunction conclusion, creating one \
                                  subgoal per conjunct.";
                  detailed_help = "G=> A & B is replaced by G=>A and goal G=>B.";
                  usages_sorts = [Sort None];
                  tactic_group = Logical}
    goal_and_right


(*------------------------------------------------------------------*)
(* TODO: this should maybe not be a tactic, but only a rewriting rule ?
   Not obvious, as this is a deep rewriting. *)
let left_not_intro (Args.String hyp_name) s =
  let id, formula = Hyps.by_name hyp_name s in
  let s = Hyps.remove id s in
  match formula with
  | Not f ->
    [Hyps.add Args.AnyName (Term.not_simpl f) s]

  | _ -> soft_failure (Tactics.Failure "cannot introduce negation")

let () =
  T.register_typed "notleft"
    ~general_help:"Push a negation inside a formula."
    ~detailed_help:"Normalize the formula according to the negation rules over \
                    logical connectors."
    ~tactic_group:Logical
    left_not_intro Args.String

<<<<<<< HEAD
(*------------------------------------------------------------------*)    
=======




(*------------------------------------------------------------------*)
>>>>>>> f4c5e194
type ip_handler = [
  | `Var of Vars.evar (* Careful, the variable is not added to the env  *)
  | `Hyp of Ident.t
]

(** Apply a naming pattern to a variable or hypothesis. *)
let do_naming_pat (ip_handler : ip_handler) nip s : TraceSequent.sequent =
  match ip_handler with
  | `Var Vars.EVar v ->
    let env = ref (TraceSequent.env s) in

    let v' = match nip with
      | Args.Unnamed
      | Args.AnyName ->
        Vars.make_fresh_and_update env (Vars.sort v) v.Vars.name_prefix

      | Args.Named name ->
        let v' = Vars.make_fresh_and_update env (Vars.sort v) name in

        if Vars.name v' <> name then
          hard_failure (
            Tactics.Failure ("variable name " ^ name ^ " already in use"));
        v'
    in
    let subst = [Term.ESubst (Term.Var v, Term.Var v')] in

    (* FIXME: we substitute everywhere. This is inefficient. *)
    TraceSequent.subst subst (TraceSequent.set_env !env s)

  | `Hyp hid ->
    let f = Hyps.by_id hid s in
    let s = Hyps.remove hid s in

    Hyps.add nip f s

(*------------------------------------------------------------------*)
(** Type for case and destruct tactics handlers *)
type c_handler =
  | CHyp of Ident.t

type c_res = c_handler * TraceSequent.sequent

(** Case analysis on a timestamp *)
let timestamp_case (ts : Term.timestamp) s : c_res list =
  let system = TraceSequent.system s in
  let table  = TraceSequent.table s in

  let mk_case descr =
    let indices =
      let env = ref @@ TraceSequent.env s in
      List.map
        (fun i -> Vars.make_fresh_from_and_update env i)
        descr.Action.indices in

    let subst =
      List.map2 (fun i i' -> Term.ESubst (Term.Var i,Term.Var i'))
        descr.Action.indices indices in

    let name =
      SystemExpr.action_to_term table system
        (Action.subst_action subst descr.Action.action) in

    let at = Term.Atom ((`Timestamp (`Eq,ts,name)) :> generic_atom) in
    let at = Term.subst subst at in
    if indices = [] then at else
      Exists (List.map (fun x -> Vars.EVar x) indices,at) in

  let cases = SystemExpr.map_descrs table system mk_case in

  List.map (fun f ->
      let id, s = Hyps.add_i Args.Unnamed f s in
      ( CHyp id, s )
    ) (Atom (`Timestamp (`Eq,ts,Term.Init)) :: cases)

(** Case analysis on an hypothesis.
    When [many], recurses. *)
let hypothesis_case ~many id (s : TraceSequent.t) : c_res list =
  let rec case acc = function
    | Or (f,g) ->
      if many then case (case acc g) f else [f; g]
    | _ as f -> f :: acc in

  let form = Hyps.by_id id s in
  let s = Hyps.remove id s in

  let cases = case [] form in

  if cases = [] then
    soft_failure (Tactics.Failure "can only be applied to a disjunction");

  List.map (fun g ->
      let ng = Ident.name id in
      let idg, sg = Hyps.add_i (Args.Named ng) g s in
      ( CHyp idg, sg )
    ) cases


(** Case analysis on [orig = Find (vars,c,t,e)] in [s].
  * This can be used with [vars = []] if orig is an [if-then-else] term. *)
let case_cond orig vars c t e s =
  let env = ref (TraceSequent.env s) in
  let vars' = List.map (Vars.make_fresh_from_and_update env) vars in
  let subst =
    List.map2
      (fun i i' -> ESubst (Term.Var i, Term.Var i'))
      vars vars'
  in
  let c' = Term.(ForAll (List.map (fun i -> Vars.EVar i) vars, Not c)) in
  let c = Term.subst subst c in
  let t = Term.subst subst t in
  let then_subst = [ Term.ESubst (orig,t) ] in
  let else_subst = [ Term.ESubst (orig,e) ] in

  let idthen, sthen = Hyps.add_i Args.Unnamed c  s
  and idelse, selse = Hyps.add_i Args.Unnamed c' s in

  let sthen = TraceSequent.set_env !env sthen in

  [ ( CHyp idthen, TraceSequent.subst then_subst sthen );
    ( CHyp idelse, TraceSequent.subst else_subst selse ) ]

let message_case (m : Term.message) s : c_res list =
  begin match m with
    | Term.(Find (vars,c,t,e)) as o -> case_cond o vars c t e s
    | Term.(ITE (c,t,e)) as o -> case_cond o [] c t e s
    | Term.Macro ((m,Sorts.Message,is),[],ts) as o
      when Macros.is_defined m ts (TraceSequent.table s) ->
      begin match
          Macros.get_definition
            (TraceSequent.system s)
            (TraceSequent.table s)
            Sorts.Message
            m is ts
        with
        | Term.(Find (vars,c,t,e)) -> case_cond o vars c t e s
        | Term.(ITE (c,t,e)) -> case_cond o [] c t e s
        | _ -> Tactics.(soft_failure (Failure "message is not a conditional"))
      end
    | _ ->
      Tactics.(soft_failure (Failure "message is not a conditional"))
    | exception _ ->
      Tactics.(soft_failure (Failure "improper argument"))
  end

let do_case_tac (args : Args.parser_arg list) s =
  match Args.convert_as_string args with
  | Some str when Hyps.mem_name str s ->
    let id, _ = Hyps.by_name str s in
    hypothesis_case ~many:true id s

  | _ ->
    let env, tbl = TraceSequent.env s, TraceSequent.table s in
    match Args.convert_args tbl env args Args.(Sort ETerm) with
    | Args.Arg (ETerm (Sorts.Timestamp, f, loc)) ->
      timestamp_case f s
    | Args.Arg (ETerm (Sorts.Message, f, loc)) ->
      message_case f s
    | _ -> Tactics.(hard_failure (Failure "improper arguments"))

let case_tac (args : Args.parser_arg list) s
    (sk : TraceSequent.t list Tactics.sk) fk =
  try
    let cres = do_case_tac args s in
    let ss = List.map (fun (CHyp id, s) ->
        (* TODO: location *)
        do_naming_pat (`Hyp id) Args.AnyName s
      ) cres in
    sk ss fk
  with Tactics.Tactic_soft_failure e -> fk e

let () =
  let open Tactics in
  T.register_general "case"
     ~tactic_help:{general_help = "Perform case analysis on a timestamp, a message built using a \
                   conditional, or a disjunction hypothesis.";
                   detailed_help = "A timestamp will be instantiated by all \
                                    possible actions, a disjunction hypothesis A \
                                    v B => C will produce two goals A => B and B \
                                    => C, and a message with a conditional will \
                                    be split into the two branches.";
                   usages_sorts = [Sort Args.Timestamp;
                                   Sort Args.String;
                                   Sort Args.Message];
                  tactic_group = Logical}
    case_tac



(*------------------------------------------------------------------*)
let false_left s =
  if Hyps.exists (fun _ f -> match f with False -> true | _ -> false) s
  then []
  else Tactics.(soft_failure @@ Failure "no False assumption")

let () =
  T.register "false_left"
     ~tactic_help:{general_help = "Closes a goal when False is among its assumptions.";
                  detailed_help = "";
                  usages_sorts = [Sort None];
                  tactic_group = Logical}
    false_left

(*------------------------------------------------------------------*)
let revert (hid : Ident.t) s =
  let f = Hyps.by_id hid s in
  let s = Hyps.remove hid s in
  TraceSequent.set_conclusion (Term.Impl (f,TraceSequent.conclusion s)) s

let revert_str (Args.String hyp_name) s =
  let hid,_ = Hyps.by_name hyp_name s in
  [revert hid s]

let () =
  T.register_typed "revert"
    ~general_help:"Take an hypothesis H, and turns the conclusion C into the \
                   implication H => C."
    ~detailed_help:""
    ~tactic_group:Logical
    revert_str Args.String

(*------------------------------------------------------------------*)
(** Apply a And pattern (this is a destruct).
    Note that variables in handlers have not been added to the env yet. *)
let do_and_pat (hid : Ident.t) s : ip_handler list * TraceSequent.sequent =
  let form = Hyps.by_id hid s in
  let s = Hyps.remove hid s in
  match form with
  | Term.And (f,g) ->
    let ids, s = Hyps.add_i_list [(Args.Unnamed, f); (Args.Unnamed, g)] s in
    let idf, idg = Utils.as_seq2 ids in
    ([`Hyp idf; `Hyp idg], s)

  | Term.Exists ((Vars.EVar v) :: vars,f) ->
    let v' = Vars.make_new_from v in
    let subst = [Term.ESubst (Var v, Var v')] in

    let f = match vars with
      | [] -> f
      | _ -> Term.Exists (vars,f) in
    let f = Term.subst subst f in

    let idf, s = Hyps.add_i Args.Unnamed f s in

    ([`Var (EVar v'); `Hyp idf], s)

  | Term.Exists ([],f) ->
    let idf,s = Hyps.add_i Args.Unnamed f s in
    ([`Hyp idf], s)

  | _ -> soft_failure (Tactics.Failure ("cannot destruct " ^ Ident.name hid))

(** Apply an And/Or pattern to an ident hypothesis handler. *)
let rec do_and_or_pat (hid : Ident.t) (pat : Args.and_or_pat) s
  : TraceSequent.sequent list =
  match pat with
  | Args.And s_ip ->
    (* Destruct the hypothesis *)
    let handlers, s = do_and_pat hid s in

    if List.length handlers <> List.length s_ip then
      hard_failure (Tactics.PatNumError (List.length s_ip, List.length handlers));

    (* Apply, for left to right, the simple patterns, and collect everything *)
    let ss = List.fold_left2 (fun ss handler ip ->
        List.map (do_simpl_pat handler ip) ss
        |> List.flatten
      ) [s] handlers s_ip in
    ss

  | Args.Or s_ip ->
    (* Destruct one Or *)
    let ss = hypothesis_case ~many:false hid s in

    if List.length ss <> List.length s_ip then
      hard_failure (Tactics.PatNumError (List.length s_ip, List.length ss));

    (* For each case, apply the corresponding simple pattern *)
    List.map2 (fun (CHyp id, s) ip ->
        do_simpl_pat (`Hyp id) ip s
      ) ss s_ip

    (* Collect all cases *)
    |> List.flatten

  | Args.Split ->
    (* Destruct many Or *)
    let ss = hypothesis_case ~many:true hid s in

    (* For each case, apply the corresponding simple pattern *)
    List.map (fun (CHyp id, s) ->
        revert id s
      ) ss

(** Apply an simple pattern a handler. *)
and do_simpl_pat (h : ip_handler) (ip : Args.simpl_pat) s
  : TraceSequent.sequent list =
  match h, ip with
  | _, Args.SNamed n_ip -> [do_naming_pat h n_ip s]

  | `Var _, Args.SAndOr ao_ip ->
    hard_failure (Tactics.Failure "intro pattern not applicable")

  | `Hyp id, Args.SAndOr ao_ip ->
    do_and_or_pat id ao_ip s

(*------------------------------------------------------------------*)
(** [do_intro name t judge] introduces the topmost connective
    of the conclusion formula. *)
let rec do_intro (s : TraceSequent.t) : ip_handler * TraceSequent.sequent =
  match TraceSequent.conclusion s with
  | ForAll ((Vars.EVar x) :: vs,f) ->
    let x' = Vars.make_new_from x in

    let subst = [Term.ESubst (Term.Var x, Term.Var x')] in

    let f = match vs with
      | [] -> f
      | _ -> ForAll (vs,f) in

    let new_formula = Term.subst subst f in
    ( `Var (Vars.EVar x'),
      TraceSequent.set_conclusion new_formula s )

  | ForAll ([],f) ->
    (* FIXME: this case should never happen. *)
    do_intro (TraceSequent.set_conclusion f s)

  | Impl(lhs,rhs)->
    let id, s = Hyps.add_i Args.Unnamed lhs s in
    let s = TraceSequent.set_conclusion rhs s in
    ( `Hyp id, s )

  | Not f ->
    let id, s = Hyps.add_i Args.Unnamed f s in
    let s = TraceSequent.set_conclusion False s in
    ( `Hyp id, s )

  | Atom (`Message (`Neq,u,v)) ->
    let h = `Message (`Eq,u,v) in
    let id, s = Hyps.add_i Args.Unnamed (Atom h) s in 
    let s = TraceSequent.set_conclusion False s in
    ( `Hyp id, s )

  | _ -> soft_failure Tactics.NothingToIntroduce

let do_intro_pat (ip : Args.simpl_pat) s : TraceSequent.sequent list =
  let handler, s = do_intro s in
  do_simpl_pat handler ip s

let rec do_intros (intros : Args.intro_pattern list) s =
  match intros with
  | [] -> [s]

  | (Args.Simpl s_ip) :: intros ->
    let ss = do_intro_pat s_ip s in
    List.map (do_intros intros) ss
    |> List.flatten

  | (Args.Star loc) :: intros ->
    try
      let s_ip = Args.(SNamed AnyName) in
      let ss = do_intro_pat s_ip s in
      List.map (do_intros [Args.Star loc]) ss
      |> List.flatten

    with Tactics.Tactic_soft_failure NothingToIntroduce -> [s]

(** Correponds to `intro *`, to use in automated tactics. *)
let intro_all (s : TraceSequent.t) : TraceSequent.t list =
  let star = Args.Star L._dummy in
  do_intros [star] s

let intro_tac args s sk fk =
  try match args with
    | [Args.IntroPat intros] -> sk (do_intros intros s) fk

    | _ -> Tactics.(hard_failure (Failure "improper arguments"))
  with Tactics.Tactic_soft_failure e -> fk e

let () =
  T.register_general "intro"
    ~tactic_help:{general_help = "Introduce topmost connectives of conclusion \
                                  formula, when it can be done in an invertible, \
                                  non-branching fashion.\
                                  \n\nUsage: intro a b _ c*";
                  detailed_help = "";
                  usages_sorts = [];
                  tactic_group = Logical}
    intro_tac


(*------------------------------------------------------------------*)
let do_destruct hid (pat : Args.and_or_pat option) s =
  match pat with
  | Some pat -> do_and_or_pat hid pat s

  | None ->
    let handlers, s = do_and_pat hid s in
    [List.fold_left (fun s handler ->
         (* TODO: location errors *)
         do_naming_pat handler Args.AnyName s
       ) s handlers]

let destruct_tac args s sk fk =
  try match args with
    | [Args.String_name h; Args.AndOrPat pat] ->
      let hid, _ = Hyps.by_name h s in
      sk (do_destruct hid (Some pat) s) fk

    | [Args.String_name h] ->
      let hid, _ = Hyps.by_name h s in
      sk (do_destruct hid None s) fk

    | _ -> Tactics.(hard_failure (Failure "improper arguments"))
  with Tactics.Tactic_soft_failure e -> fk e

let () =
  T.register_general "destruct"
    ~tactic_help:{general_help = "Destruct an hypothesis. An optional And/Or \
                                  introduction pattern can be given.\n\n\
                                  Usages: destruct H.\n\
                                 \        destruct H as [A | [B C]]";
                  detailed_help = "";
                  usages_sorts = [];
                  tactic_group = Logical}
    destruct_tac


(*------------------------------------------------------------------*)
(** Quantifiers *)

(** [goal_exists_intro judge ths] introduces the existentially
    quantified variables in the conclusion of the judgment,
    using [ths] as existential witnesses. *)
let goal_exists_intro  ths (s : TraceSequent.t) =
  match TraceSequent.conclusion s with
  | Exists (vs,f) when List.length ths = List.length vs ->
    begin try
      let table = TraceSequent.table s in
      let nu = Theory.parse_subst table (TraceSequent.env s) vs ths in
      let new_formula = Term.subst nu f in
      [TraceSequent.set_conclusion new_formula s]
    with Theory.(Conv (_, Undefined x)) ->
      soft_failure (Tactics.Undefined x) (* TODO: location *)
    end
  | _ ->
      soft_failure (Tactics.Failure "cannot introduce exists")

(* Does not rely on the typed register, as it parses a subt. *)
let () =
  T.register_general "exists"
    ~tactic_help:{general_help = "Introduce the existentially quantified \
                                  variables in the conclusion of the judgment, \
                                  using the arguments as existential witnesses.\
                                  \n\nUsage: exists v1, v2, ...";
                  detailed_help = "";
                  usages_sorts = [];
                  tactic_group = Logical}
    (fun l s sk fk ->
       let ths =
         List.map
           (function
              | Args.Theory tm -> tm
              | _ -> Tactics.(hard_failure (Failure "improper arguments")))
           l
       in
         match goal_exists_intro ths s with
           | subgoals -> sk subgoals fk
           | exception Tactics.Tactic_soft_failure e -> fk e)


(*------------------------------------------------------------------*)
let simpl_left s =
  let id, f =
    let func _ f = match f with
      | False | And _ | Exists _ -> true
      | _ -> false in
    match Hyps.find_opt func s with
    | Some (id,f) -> id, f
    | None -> soft_failure (Failure "nothing to introduce")
  in

  match f with
  | False -> []
  | And (f,g) ->
    let s = Hyps.remove id s in
    [Hyps.add_list [(Args.AnyName, f); (Args.AnyName, g)] s]

  | Exists (vs,f) ->
    let s = Hyps.remove id s in
    let env = ref @@ TraceSequent.env s in
    let subst =
      List.map
        (fun (Vars.EVar v) ->
           Term.ESubst  (Term.Var v,
                         Term.Var (Vars.make_fresh_from_and_update env v)))
        vs
    in
    let f = Term.subst subst f in
    [Hyps.add Args.AnyName f (TraceSequent.set_env !env s)]

  | _ -> assert false

let () =
  T.register "simpl_left"
    ~tactic_help:{general_help = "Introduce all conjunctions, existentials and \
                                  false hypotheses.";
                  detailed_help = "";
                  usages_sorts = [Sort None];
                  tactic_group = Logical}
    simpl_left

(*------------------------------------------------------------------*)
(** Induction *)

let induction s  =
  match TraceSequent.conclusion s with
  | ForAll ((Vars.EVar v)::vs,f) ->
    (match Vars.sort v with
       Sorts.Timestamp ->
       (
         (* We need two fresh variables in env,
          * but one will not be kept in the final environment. *)
         let env,v' = Vars.make_fresh_from (TraceSequent.env s) v in
         let _,v'' = Vars.make_fresh_from env v in
         (* Introduce v as v'. *)
         let f' = match vs with
           | [] -> f
           | _ -> ForAll (vs,f) in
         let f' = Term.subst [Term.ESubst (Term.Var v,Term.Var v')] f' in
         (* Use v'' to form induction hypothesis. *)
         let (-->) a b = Impl (a,b) in
         let ih =
           ForAll ((Vars.EVar v'')::vs,
                   (Atom (`Timestamp (`Lt,Term.Var v'',Term.Var v)
                            :> generic_atom) -->
                    Term.subst
                      [Term.ESubst (Term.Var v,Term.Var v'')] f)) in

         let goal = Term.mk_impl ih f' in

         let s = s |> TraceSequent.set_env env
                   |> TraceSequent.set_conclusion goal in
         [s]
       )
     | _ ->
       soft_failure @@ Tactics.Failure
         "Conclusion must be an \
          universal quantification over a timestamp"
    )
  | _ ->
    soft_failure @@ Tactics.Failure
      "Conclusion must be an \
       universal quantification over a timestamp"

let () = T.register "induction"
     ~tactic_help:{general_help = "Apply the induction scheme to the conclusion.";
                   detailed_help = "If the conclusion is a `ForAll ts. phi`, \
                                    where ts does not occur in the hypothesis, \
                                    creates a sub goal where ts is init, and \
                                    another where we assume as hypothesis phi \
                                    over pred(ts).";
                  usages_sorts = [Sort None];
                  tactic_group = Logical}
     induction

(*------------------------------------------------------------------*)
(** [assumption judge sk fk] proves the sequent using the axiom rule. *)
let assumption (s : TraceSequent.t) =
  let goal = TraceSequent.conclusion s in
  if goal = Term.True || Hyps.is_hyp goal s then
      []
  else
    soft_failure (Tactics.Failure "Conclusion is not an hypothesis")

let () = T.register "assumption"
     ~tactic_help:{general_help = "Search for the conclusion inside the hypothesis.";
                  detailed_help = "";
                  usages_sorts = [Sort None];
                  tactic_group = Logical}
    assumption


(*------------------------------------------------------------------*)
(** [use ip gp ths judge] applies the formula named [gp],
  * eliminating its universally quantified variables using [ths],
  * and eliminating implications (and negations) underneath.
  * If given an introduction patterns, apply it to the generated hypothesis. *)
let use ip name (ths:Theory.term list) (s : TraceSequent.t) =
  (* Get formula to apply. *)
  let f,system =
    if Hyps.mem_name name s then
      let _, f = Hyps.by_name name s in
      f, TraceSequent.system s
    else Prover.get_goal_formula name in

  (* Verify that it applies to the current system. *)
  begin
    match TraceSequent.system s, system with
    | s1, s2 when s1 = s2 -> ()
    | Single (Left s1),  SystemExpr.SimplePair s2 when s1 = s2 -> ()
    | Single (Right s1), SystemExpr.SimplePair s2 when s1 = s2 -> ()
    | _ -> hard_failure Tactics.NoAssumpSystem
  end ;

  (* Get universally quantifier variables, verify that lengths match. *)
  let uvars,f = match f with
    | ForAll (uvars,f) -> uvars,f
    | _ -> [],f in

  if List.length uvars <> List.length ths then
    Tactics.(soft_failure (Failure "incorrect number of arguments")) ;

  let subst =
    let table = TraceSequent.table s in
    Theory.parse_subst table (TraceSequent.env s) uvars ths in

  (* Formula with universal quantifications introduced. *)
  let f = Term.subst subst f in

  (* Compute subgoals by introducing implications on the left. *)
  let rec aux subgoals = function
    | Term.Impl (h,c) ->
        let s' = TraceSequent.set_conclusion h s in
        aux (s'::subgoals) c
    | Term.Not h ->
        let s' = TraceSequent.set_conclusion h s in
        List.rev (s'::subgoals)
    | f ->
      let idf, s0 = Hyps.add_i Args.AnyName f s in
      let s0 = match ip with
        | None -> [s0]
        | Some ip -> do_simpl_pat (`Hyp idf) ip s0 in
      s0 @ List.rev subgoals
  in

  aux [] f

(* we use tac_apply for both the `use` and `have` tactics.
   Note that both tactic are defined in the parser, and get different arguments. *)
let tac_apply args s sk fk =
  let ip, args = match args with
    | Args.SimplPat ip :: args -> Some ip, args
    | args                     -> None, args in
  match args with
  | Args.String_name id :: th_terms ->
    let th_terms =
      List.map
        (function
          | Args.Theory th -> th
          | _ -> hard_failure
                   (Tactics.Failure "improper arguments"))
        th_terms
    in
    begin match use ip id th_terms s with
      | subgoals -> sk subgoals fk
      | exception Tactics.Tactic_soft_failure e -> fk e
    end
  | _ -> Tactics.(hard_failure (Failure "improper arguments"))


(* Does not rely on the typed register as it parses a subst *)
let () =
  T.register_general "use"
    ~tactic_help:{general_help = "Apply an hypothesis with its universally \
                                  quantified variables instantiated with the \
                                  arguments.\n\n\
                                  Usages: use H with v1, v2, ...\n\
                                 \        use H with ... as ...";
                  detailed_help = "";
                  usages_sorts = [];
                  tactic_group = Logical}
    tac_apply

(*------------------------------------------------------------------*)
(** [tac_assert f j sk fk] generates two subgoals, one where [f] needs
  * to be proved, and the other where [f] is assumed. *)
let tac_assert (args : Args.parser_arg list) s sk fk =
  try
    let env, tbl = TraceSequent.env s, TraceSequent.table s in
    let ip, f = match args with
      | [f] -> None, f
      | [f; Args.SimplPat ip] -> Some ip, f
      | _ -> Tactics.(hard_failure (Failure "improper argument")) in

    let f = match Args.convert_args tbl env [f] Args.(Sort Boolean) with
      | Args.(Arg (Boolean f)) -> f
      | _ -> Tactics.(hard_failure (Failure "improper argument")) in

    let s1 = TraceSequent.set_conclusion f s in
    let id, s2 = Hyps.add_i Args.AnyName f s in
    let s2 = match ip with
      | Some ip -> do_simpl_pat (`Hyp id) ip s2
      | None -> [s2] in
    sk (s1 :: s2) fk

  with Tactics.Tactic_soft_failure e -> fk e

let () =
  T.register_general "assert"
    ~tactic_help:{general_help = "Add an assumption to the set of hypothesis, \
                                  and produce the goal for\
                                  \nthe proof of the assumption.\n\
                                  Usages: assert f.\n \
                                 \       assert f as intro_pat";
                  detailed_help = "";
                  usages_sorts = [];
                  tactic_group = Logical}
    tac_assert


(*------------------------------------------------------------------*)
(** {2 Structural Tactics} *)

(*------------------------------------------------------------------*)
let depends Args.(Pair (Timestamp a1, Timestamp a2)) s =
  match a1, a2 with
  | Term.Action(n1, is1), Term.Action (n2, is2) ->
    let table = TraceSequent.table s in
    if Action.(depends (of_term n1 is1 table) (of_term n2 is2 table)) then
      let atom = (Atom (`Timestamp (`Lt,a1,a2))) in

      let g = Term.mk_impl atom (TraceSequent.conclusion s) in
      [TraceSequent.set_conclusion g s]
    else
      soft_failure
        (Tactics.NotDepends (Fmt.strf "%a" Term.pp a1,
                             Fmt.strf "%a" Term.pp a2))
  | _ -> soft_failure (Tactics.Failure "arguments must be actions")

let () =
  T.register_typed "depends"
    ~general_help:"If the second action given as argument depends on the first \
                   action,\
                   \nadd the corresponding timestamp inequality."
    ~detailed_help:"Whenever action A1[i] must happen before A2[i], if A2[i] \
                    occurs in the trace, we can add A1[i]. "
    ~tactic_group:Structural
    depends Args.(Pair (Timestamp, Timestamp))

(*------------------------------------------------------------------*)
let expand_macro t s =
  let system = TraceSequent.system s in
  let table  = TraceSequent.table s in
  match t with
    | Macro ((mn, sort, is),l,a) ->
      if Macros.is_defined mn a table then
        let s_hap =
          if TraceSequent.query_happens s a
          then []
          else [TraceSequent.set_conclusion (Term.Atom (`Happens a)) s]
        in
        
        let mdef = Macros.get_definition system table sort mn is a in
        let subst = [Term.ESubst (Macro ((mn, sort, is),l,a), mdef)] in
        let s' = TraceSequent.subst subst s in
        s_hap @ [s']

      else soft_failure (Tactics.Failure "cannot expand this macro")

    | _ ->
      soft_failure (Tactics.Failure "can only expand macros")

let expand arg s = match arg with
  | Args.ETerm (Sorts.Boolean, f, loc) ->
    expand_macro f s

  | Args.ETerm (Sorts.Message, f, loc) ->
    expand_macro f s

  | Args.ETerm ((Sorts.Index | Sorts.Timestamp), _, loc) ->
    hard_failure
      (Tactics.Failure "expected a message or boolean term")

let () = T.register_typed "expand"
    ~general_help:"Expand all occurences of the given macro inside the goal."
    ~detailed_help:"Can only be called over macros with fully defined timestamps."
    ~tactic_group:Structural
    ~usages_sorts:[Sort Args.Message; Sort Args.Boolean]
    expand Args.ETerm

(*------------------------------------------------------------------*)
(** [congruence judge sk fk] try to close the goal using congruence, else
    calls [fk] *)
let congruence (s : TraceSequent.t) =
  dbg "conclusion: %a" Term.pp (TraceSequent.conclusion s);


  let conclusions =
    Utils.odflt [] (Term.disjunction_to_literals (TraceSequent.conclusion s)) 
  in

  dbg "%d" (List.length conclusions);
  
  let term_conclusions =
    List.fold_left (fun acc conc -> match conc with
        | `Pos, (#message_atom as at) ->
          let at = (at :> Term.generic_atom) in
          Term.(Not (Atom at)) :: acc
        | `Neg, (#message_atom as at) ->
          Term.Atom at :: acc
        | _ -> acc)
      []
      conclusions
  in
  let s = List.fold_left (fun s f ->
      Hyps.add Args.AnyName f s
    ) s term_conclusions
  in
  if Tactics.timeout_get (TraceSequent.message_atoms_valid s) then
    let () = dbg "closed by congruence" in
    []
  else soft_failure CongrFail

let () = T.register "congruence"
     ~tactic_help:{general_help = "Tries to derive false from the messages equalities.";
                   detailed_help = "It relies on the reflexivity, transitivity \
                                    and stability by function application \
                                    (f(u)=f(v) <=> u=v).";
                  usages_sorts = [Sort None];
                  tactic_group = Structural}
    congruence

(*------------------------------------------------------------------*)
(** [constraints judge sk fk] proves the sequent using its trace
  * formulas. *)
let constraints (s : TraceSequent.t) =
  let conclusions =
    Utils.odflt [] (Term.disjunction_to_literals (TraceSequent.conclusion s)) 
  in
  let trace_conclusions =
    List.fold_left (fun acc conc -> match conc with
        | `Pos, (#trace_atom as at) ->
          let at = (at :> Term.generic_atom) in
          Term.(Not (Atom at)) :: acc
        | `Neg, (#trace_atom as at) ->
          Term.Atom at :: acc
        | _ -> acc)
      []
      conclusions
  in
  let s = List.fold_left (fun s f ->
      Hyps.add Args.AnyName f s
    ) s trace_conclusions
  in
  if Tactics.timeout_get (TraceSequent.constraints_valid s) then
    let () = dbg "closed by constraints" in
    []
  else soft_failure (Tactics.Failure "constraints satisfiable")

let () = T.register "constraints"
<<<<<<< HEAD
    ~general_help:"Tries to derive false from the trace formulas."
    constraints

(*------------------------------------------------------------------*)
(** [assumption judge sk fk] proves the sequent using the axiom rule. *)
let assumption (s : TraceSequent.t) =
  let goal = TraceSequent.conclusion s in
  if goal = Term.True || Hyps.is_hyp goal s then
    let () = dbg "assumption %a" Term.pp goal in
    []
  else
    soft_failure (Tactics.Failure "Conclusion is not an hypothesis")
=======
     ~tactic_help:{general_help = "Tries to derive false from the trace formulas.";
                   detailed_help = "From ordering constraints on the timestamps, \
                                    checks that we can build an acyclic graph on \
                                    them, i.e., if they are a possible trace.";
                  usages_sorts = [Sort None];
                  tactic_group = Structural}
     constraints
>>>>>>> f4c5e194


(*------------------------------------------------------------------*)
(** Length *)

(* TODO: this should be an axiom in some library, not a rule *)

let namelength Args.(Pair (Message n, Message m)) s =
  match n, m with
  | Name n, Name m ->
    let f = Term.(Atom (`Message (`Eq,
                                  Fun (f_len,[Name n]),
                                  Fun (f_len,[Name m])))) in

    (* let id = Hyps.fresh_id ~approx:true "HL" s in
     * [Hyps.add_formula id f s] *)
    [TraceSequent.set_conclusion
       (Term.mk_impl f (TraceSequent.conclusion s)) s]

  | _ -> Tactics.(soft_failure (Failure "expected names"))

let () =
  T.register_typed "namelength"
    ~general_help:"Adds the fact that two names have the same length."
    ~detailed_help:""
    ~tactic_group:Structural
    namelength Args.(Pair (Message, Message))

(*------------------------------------------------------------------*)
(** Eq-Indep Axioms *)

(* We include here rules that are specialization of the Eq-Indep axiom. *)

(** Add index constraints resulting from names equalities, modulo the TRS.
    The judgment must have been completed before calling [eq_names]. *)
let eq_names (s : TraceSequent.t) =
  let trs = Tactics.timeout_get (TraceSequent.get_trs s) in
  let terms = TraceSequent.get_all_terms s in
  (* we start by collecting equalities between names implied by the indep axiom.
  *)
  let new_eqs = Completion.name_indep_cnstrs trs terms in
  let s =
    List.fold_left (fun s c ->
        let () = dbg "new name equality (indep): %a" Term.pp c in
        Hyps.add Args.AnyName c s
      ) s new_eqs in

  (* we now collect equalities between timestamp implied by equalities between
     names. *)
  let trs = Tactics.timeout_get (TraceSequent.get_trs s) in
  let cnstrs = Completion.name_index_cnstrs trs
      (TraceSequent.get_all_terms s)
  in
  let s =
    List.fold_left (fun s c ->
        let () = dbg "new index equality (names): %a" Term.pp c in
        Hyps.add Args.AnyName c s
      ) s cnstrs
  in
  [s]

let () = T.register "eqnames"
     ~tactic_help:{general_help = "Add index constraints resulting from names equalities, modulo \
                   the known equalities.";
                   detailed_help = "Whenever n[i] = n[j], i must be equal to \
                                    j. It does this on all anme equality implied \
                                    by the current set of equalities.";
                  usages_sorts = [Sort None];
                  tactic_group = Structural}
     eq_names

(*------------------------------------------------------------------*)
(** Add terms constraints resulting from timestamp and index equalities. *)
let eq_trace (s : TraceSequent.t) =
  let ts_classes = Tactics.timeout_get (TraceSequent.get_ts_equalities s) in
  let ts_classes = List.map (List.sort_uniq Stdlib.compare) ts_classes in
  let ts_subst =
    let rec asubst e = function
        [] -> []
      | p::q -> Term.ESubst (p,e) :: (asubst e q)
    in
    List.map (function [] -> [] | p::q -> asubst p q) ts_classes
    |> List.flatten
  in
  let ind_classes = Tactics.timeout_get (TraceSequent.get_ind_equalities s) in
  let ind_classes = List.map (List.sort_uniq Stdlib.compare) ind_classes in
  let ind_subst =
    let rec asubst e = function
        [] -> []
      | p::q -> Term.ESubst (Term.Var p,Term.Var e) :: (asubst e q)
    in
    (List.map (function [] -> [] | p::q -> asubst p q) ind_classes)
    |> List.flatten
  in
  let terms = TraceSequent.get_all_terms s in
  let facts =
    List.fold_left
      (fun acc t ->
         let normt : Term.message = Term.subst (ts_subst @ ind_subst) t in
         if normt = t then
           acc
         else
           Term.Atom (`Message (`Eq, t, normt)) ::acc)
      [] terms
  in
  let s =
    List.fold_left (fun s c ->
        let () = dbg "new trace equality: %a" Term.pp c in
        Hyps.add Args.AnyName c s
      ) s facts
  in
  [s]

let () = T.register "eqtrace"
    ~tactic_help:{general_help = "Add terms constraints resulting from timestamp \
                                  and index equalities.";
                  detailed_help = "Whenver i=j or ts=ts', we can substitute one \
                                   by another in the other terms.";
                  usages_sorts = [Sort None];
                  tactic_group = Structural}
    eq_trace

(*------------------------------------------------------------------*)
let fresh_param m1 m2 = match m1,m2 with
  | Name (n,is), _ -> (n,is,m2)
  | _, Name (n,is) -> (n,is,m1)
  | _ ->
    soft_failure
      (Tactics.Failure "can only be applied on hypothesis of the form \
                        t=n or n=t")

(* Direct cases - names appearing in the term [t] *)
let mk_fresh_direct system table env n is t =
  (* iterate over [t] to search subterms of [t] equal to a name *)
  let list_of_indices =
    let iter = new EquivTactics.get_name_indices ~system table false n in
    iter#visit_message t ;
    iter#get_indices
  in
  (* build the formula expressing that there exists a name subterm of [t]
   * equal to the name ([n],[is]) *)
  let mk_case (js : Sorts.index Vars.var list) =
    (* select bound variables *)
    let bv = List.filter (fun i -> not (Vars.mem env (Vars.name i))) js in

    let env_local = ref env in
    let bv' = List.map (Vars.make_fresh_from_and_update env_local) bv in

    let subst =
      List.map2
        (fun i i' -> ESubst (Term.Var i, Term.Var i'))
        bv bv'
    in

    let js = List.map (Term.subst_var subst) js in

    Term.mk_exists
      (List.map (fun i -> Vars.EVar i) bv')
      (Term.mk_indices_eq is js)
  in

  let cases = List.map mk_case list_of_indices in
  Term.mk_ors (List.sort_uniq Stdlib.compare cases)

(* Indirect cases - names ([n],[is']) appearing in actions of the system *)
let mk_fresh_indirect system table env n is t =
  let list_of_actions_from_term =
    let iter = new EquivTactics.get_actions ~system table false in
    iter#visit_message t ;
    iter#get_actions in

  let tbl_of_action_indices = ref [] in

  let () = SystemExpr.(iter_descrs table system
    (fun action_descr ->
      let iter = new EquivTactics.get_name_indices ~system table true n in
      iter#visit_formula (snd action_descr.condition) ;
      iter#visit_message (snd action_descr.output) ;
      List.iter (fun (_,t) -> iter#visit_message t) action_descr.updates;
      (* we add only actions in which name [n] occurs *)
      let action_indices = iter#get_indices in
      if List.length action_indices > 0 then
        tbl_of_action_indices :=
          (action_descr, action_indices)
          :: !tbl_of_action_indices))
  in

  (* the one case occuring in [a] with indices [is_a].'
     For n[is] to be equal to n[is_a], we must have is=is_a.
     Hence we substitute is_a by is. *)
  let mk_case a is_a =
    let env_local = ref env in

    (* We only quantify over indices that are not in is_a *)
    let eindices =
      List.filter (fun v -> not (List.mem v is_a)) a.Action.indices in

    let eindices' =
      List.map (Vars.make_fresh_from_and_update env_local) eindices in

    (* refresh existantially quant. indices, and subst is_a by is. *)
    let subst =
      List.map2
        (fun i i' -> ESubst (Term.Var i, Term.Var i'))
        (eindices @ is_a) (eindices' @ is)
    in

    (* we apply [subst] to the action [a] *)
    let new_action =
      SystemExpr.action_to_term table system
        (Action.subst_action subst a.Action.action) in

    let timestamp_inequalities =
      Term.mk_ors
        (List.sort_uniq Stdlib.compare
           (List.map
              (fun (action_from_term,strict) ->
                 if strict
                 (* [strict] is true if [action_from_term] refers to
                    an input *)
                 then Term.Atom (`Timestamp (`Lt,
                                             new_action,
                                             action_from_term))
                 else Term.Atom (Term.mk_timestamp_leq
                                   new_action
                                   action_from_term))
              list_of_actions_from_term))
    in

    (* Remark that the equations below are not redundant.
       Indeed, assume is = (i,j) and is_a = (i',i').
       Then, the substitution [subst] will map i' to i
       (the second substitution i->j is shadowed)
       But, by substituting in the vector of equalities, we correctly retrieve
       that i = j. *)
    let idx_eqs =
      Term.mk_indices_eq is (List.map (Term.subst_var subst) is_a)
    in

    Term.mk_exists
      (List.map (fun i -> Vars.EVar i) eindices')
      (Term.mk_and
         timestamp_inequalities
         idx_eqs)
  in

  (* Do all cases of action [a] *)
  let mk_cases_descr (a, indices_a) =
    List.map (mk_case a) indices_a in

  let cases = List.map mk_cases_descr !tbl_of_action_indices
              |> List.flatten in

  mk_ors cases


let fresh (Args.String m) s =
  try
    let id,hyp = Hyps.by_name m s in
    begin match hyp with
      | Atom (`Message (`Eq,m1,m2)) ->
        let (n,is,t) = fresh_param m1 m2 in
        let env    = TraceSequent.env s in
        let system = TraceSequent.system s in
        let table  = TraceSequent.table s in

        let phi_direct = mk_fresh_direct system table env n is t in
        let phi_indirect = mk_fresh_indirect system table env n is t in
        let phi = Term.mk_or phi_direct phi_indirect in

        let goal = Term.mk_impl phi (TraceSequent.conclusion s) in
        [TraceSequent.set_conclusion goal s]
        (* all_left_introductions s [new_hyp,""] *)

      | _ -> soft_failure
               (Tactics.Failure "can only be applied on message hypothesis")
    end
  with
  | EquivTactics.Var_found ->
    soft_failure
      (Tactics.Failure "can only be applied on ground terms")

let () =
  T.register_typed "fresh"
    ~general_help:"Given a message equality M of the form t=n, \
                   add an hypothesis expressing that n is a subterm of t."
    ~detailed_help:"This condition checks that all occurences of the same name \
                    in other actions cannot have happened before this action."
    ~tactic_group:Structural
    fresh Args.String

(*------------------------------------------------------------------*)
let apply_substitute subst s =
    let s =
    match subst with
      | Term.ESubst (Term.Var v, t) :: _ when
        not (List.mem (Vars.EVar v) (Term.get_vars t)) ->
          TraceSequent.set_env (Vars.rm_var (TraceSequent.env s) v) s
      | _ -> s
  in
  [TraceSequent.subst subst s]

let substitute_mess (m1, m2) s =
  let subst =
        let trs = Tactics.timeout_get (TraceSequent.get_trs s) in
        if Completion.check_equalities trs [(m1,m2)] then
          [Term.ESubst (m1,m2)]
        else
          soft_failure Tactics.NotEqualArguments
  in
  apply_substitute subst s

let substitute_ts (ts1, ts2) s =
  let subst =
      let models = Tactics.timeout_get (TraceSequent.get_models s) in
      if Constr.query models [(`Pos, `Timestamp (`Eq,ts1,ts2))] then
        [Term.ESubst (ts1,ts2)]
      else
        soft_failure Tactics.NotEqualArguments
  in
  apply_substitute subst s

let substitute_idx (i1 , i2 : Sorts.index Term.term * Sorts.index Term.term) s =
  let i1, i2 =  match i1, i2 with
    | Var i1, Var i2 -> i1, i2
    | (Diff _ | Macro _), _
    | _, (Macro _ | Diff _) ->
      hard_failure
        (Tactics.Failure "only variables are supported when substituting \
                          index terms")
  in

  let subst =
    let models = Tactics.timeout_get (TraceSequent.get_models s) in
    if Constr.query models [(`Pos, `Index (`Eq,i1,i2))] then
      [Term.ESubst (Term.Var i1,Term.Var i2)]
    else
      soft_failure Tactics.NotEqualArguments
  in
  apply_substitute subst s

let substitute_tac arg s =
  let open Args in
  match arg with
  | Pair (ETerm (Sorts.Message, f1, _), ETerm (Sorts.Message, f2, _)) ->
    substitute_mess (f1,f2) s

  | Pair (ETerm (Sorts.Timestamp, f1, _), ETerm (Sorts.Timestamp, f2, _)) ->
    substitute_ts (f1,f2) s

  | Pair (ETerm (Sorts.Index, f1, _), ETerm (Sorts.Index, f2, _)) ->
    substitute_idx (f1,f2) s

  | _ ->
    hard_failure
      (Tactics.Failure "expected a pair of messages, booleans or a pair of \
                        index variables")

(* TODO: rename in rewrite, and have a separate substitute tactic *)
let () =
  T.register_typed "substitute"
    ~general_help:"If the sequent implies that the arguments i1, i2 are equals, \
                   replaces all occurences of i1 by i2 inside the sequent."
    ~detailed_help:""
    ~tactic_group:Structural
    ~usages_sorts:[Args.(Sort (Pair (Index, Index)));
                   Args.(Sort (Pair (Timestamp, Timestamp)));
                   Args.(Sort (Pair (Message, Message)))]
    substitute_tac Args.(Pair (ETerm, ETerm))


(*------------------------------------------------------------------*)
let autosubst s =
  let id, f = match
      Hyps.find_map
        (fun id f -> match f with
           | Atom (`Timestamp (`Eq, Term.Var x, Term.Var y) as atom) ->
             Some (id, atom)
           | Atom (`Index (`Eq, x, y) as atom) ->
             Some (id,atom)
           | _ -> None)
        s
    with | Some (id,f) -> id, f
         | None -> Tactics.(soft_failure (Failure "no equality found"))
  in
  let s = Hyps.remove id s in

  let process : type a. a Vars.var -> a Vars.var -> TraceSequent.t =
    fun x y ->

      (* Just remove the equality if x and y are the same variable. *)
      if x = y then s else
      (* Otherwise substitute the newest variable by the oldest one,
       * and remove it from the environment. *)
      let x,y =
        if x.Vars.name_suffix <= y.Vars.name_suffix then y,x else x,y
      in

      let () = dbg "subst %a by %a" Vars.pp x Vars.pp y in

      let s =
        TraceSequent.set_env (Vars.rm_var (TraceSequent.env s) x) s
      in
        TraceSequent.subst [Term.ESubst (Term.Var x, Term.Var y)] s
  in
    match f with
    | `Timestamp (`Eq, Term.Var x, Term.Var y) -> [process x y]
    | `Index (`Eq, x, y)                       -> [process x y]
    | _ -> assert false

(*------------------------------------------------------------------*)
(** Expects a list of theory elements of the form cond@T :: formula :: l and
     output@T :: message :: l, and produces from it the corresponding
     substitution over Action.descrs. *)
let parse_substd table tsubst s =
  let failure () = Tactics.(soft_failure (Failure "ill-typed substitution")) in
  let conv_env = Theory.{ table = table; cntxt = InGoal; } in

  let rec parse_substd0 s =
    match s with
    | [] -> []
    | [a] -> Tactics.(soft_failure (Failure "ill-typed substitution"))
    | (Args.Theory mterm)::(Args.Theory b)::q ->
      begin
        match Theory.convert conv_env tsubst mterm Sorts.Boolean,
              Theory.convert conv_env tsubst b Sorts.Boolean with
        | Term.Macro ((mn, sort, is),l,a), ncond ->
          begin
            match a with
            | Action (symb,indices) ->
              begin
                let action = Action.of_term symb indices table in
                match Symbols.Macro.get_def mn table with
                | Symbols.Cond -> SystemExpr.Condition (ncond, action)
                                  :: parse_substd0 q
                | _ -> failure ()
              end
            | _ -> assert false
          end
        | exception _ ->
          begin
            match Theory.convert conv_env tsubst mterm Sorts.Message,
                  Theory.convert conv_env tsubst b Sorts.Message with
            |Term.Macro ((mn, sort, is),l,a), nout ->
              begin
                match a with
                | Action (symb,indices) ->
                  begin
                    let action = Action.of_term symb indices table in
                    match Symbols.Macro.get_def mn table with
                    | Symbols.Output -> SystemExpr.Output (nout, action)
                                        :: parse_substd0 q
                    | _ -> failure ()
                  end
                | _ -> assert false
              end
            | _ -> failure ()
          end
        | _ ->  failure ()
      end
    | _ ->  failure ()
  in
  parse_substd0 s

(* Given a list of index names, and some remainder, instantiates the variables
   and produce the substitution. *)
let rec parse_indexes =
  function
  | [] -> ([],[],[])

  | Args.Theory (L.{ pl_desc = Theory.App (i,[]) } ) :: q ->
    let i = L.unloc i in
    let id,vs,rem = parse_indexes q in
    let var =  snd (Vars.make_fresh Vars.empty_env Sorts.Index i) in
    Theory.ESubst (i, Term.Var var)::id
  , (Vars.EVar var)::vs, rem
  | a :: q -> let id,vs, rem = parse_indexes q in
    id,vs,a::rem

let equiv_goal_from_subst system table vs substd =
  let make_equiv a b =
    Term.And (Term.Impl (a, b), Term.Impl (b, a))
  in
  let rec conj_equiv =
    function
    | [] -> Term.True
    | SystemExpr.Condition (ncond, action) :: q ->
      let taction = SystemExpr.action_to_term table system action in
      let new_eq = make_equiv
                  (Term.Macro (Term.cond_macro,[],taction))
                  ncond
      in
      if q <> [] then
        Term.And (new_eq, conj_equiv q)
      else
        new_eq
    | SystemExpr.Output (nout, action) :: q ->
      let taction = SystemExpr.action_to_term table system action in
      let new_eq = Term.Atom (`Message (`Eq,
                                        nout,
                                        (Term.Macro (Term.out_macro,[],taction))
                                       ))
      in
      if q <> [] then
        Term.And (new_eq , conj_equiv q)
      else
        new_eq
  in
  Term.ForAll (vs, conj_equiv substd)

let system_subst new_system isubst vs subst s =
  let substdescr = parse_substd (TraceSequent.table s) isubst subst in
  try
    let table, new_system =
      SystemExpr.clone_system_subst
        (TraceSequent.table s) (TraceSequent.system s)
        new_system substdescr in

    let new_system_e =
      match TraceSequent.system s with
      | Pair _ | SimplePair _ ->
        SystemExpr.simple_pair table new_system
      | Single (Left _) ->
        SystemExpr.single table (Left new_system)
      | Single (Right _) ->
        SystemExpr.single table (Right new_system)
    in
    let new_goal = TraceSequent.set_table table s
                   |> TraceSequent.set_system new_system_e in

    TraceSequent.set_conclusion
      (equiv_goal_from_subst new_system_e table vs substdescr) s :: [new_goal]
  with SystemExpr.SystemNotFresh ->
    hard_failure
      (Tactics.Failure "System name already defined for another system.")

let () =
  T.register_general "systemsubstitute"
    ~tactic_help:{general_help = "Apply a substituion to the current system and \
                                  checks its validity.";
                  detailed_help =
                    "Modify the system of the current proof, so that the given \
                     substitution over some cond@T or output@T has been applied, \
                     and produces the subgoals asking that the substitution \
                     preserves equality of distributions. The system produced is \
                     named after the given name, and if a previous system was \
                     already defined in the same way it does not recreate it.
           \n\nUsage: systemsubstitute new_sytem_name,i1,...,ik,\
                     cond@T, newcond, output@T, newoutput, ... ";
                  usages_sorts = [];
                  tactic_group = Structural}
    (function
      | Args.Theory (L.{ pl_desc = App (system_name,[]) } ) :: q  ->
        let subst_index, vs, subst_descr = parse_indexes q in
        let system_name = L.unloc system_name in

        fun s sk fk -> begin
            match system_subst system_name subst_index vs subst_descr s with
             | subgoals -> sk subgoals fk
             | exception Tactics.Tactic_soft_failure e -> fk e
           end
       | _ -> hard_failure (Tactics.Failure "improper arguments"))

(*------------------------------------------------------------------*)
(* TODO: this should be an axiom in some library, not a rule *)
let exec (Args.Timestamp a) s =
  let _,var = Vars.(make_fresh (TraceSequent.env s) Sorts.Timestamp "t") in
  let formula =
    ForAll
      ([Vars.EVar var],
       Impl (Atom (Term.mk_timestamp_leq (Var var) a),
             Macro(Term.exec_macro,[],Var var)))
  in
  [TraceSequent.set_conclusion Term.(Macro (exec_macro,[],a)) s;
   TraceSequent.set_conclusion
     (Term.mk_impl formula (TraceSequent.conclusion s)) s]

let () =
  T.register_typed "executable"
    ~general_help:"Assert that exec@_ implies exec@_ for all \
                   previous timestamps."
    ~detailed_help:"This is by definition of exec, which is the conjunction of \
                    all conditions before this timestamp."
    ~tactic_group:Structural
    exec Args.Timestamp


(*------------------------------------------------------------------*)
(** [fa s] handles some goals whose conclusion formula is of the form
  * [C(u_1..uN) = C(v_1..v_N)] and reduced them to the subgoals with
  * conclusions [u_i=v_i]. We only implement it for the constructions
  * [C] that congruence closure does not support: conditionals,
  * sequences, etc. *)
let fa s =
  let unsupported () =
    Tactics.(soft_failure (Failure "equality expected")) in

  match TraceSequent.conclusion s with
    | Term.Atom (`Message (`Eq,u,v)) ->
        begin match u,v with

          | Term.ITE (c,t,e), Term.ITE (c',t',e') ->
            let subgoals =
              let open TraceSequent in
              [ s |> set_conclusion (Term.mk_impl c c') ;

                s |> set_conclusion (Term.mk_impl c' c) ;

                s |> set_conclusion (Term.mk_impls
                                       (if c = c' then [c] else [c;c'])
                                       (Term.Atom (`Message (`Eq,t,t'))));

                s |> set_conclusion (Term.mk_impls [Term.Not c;Term.Not c']
                                       (Term.Atom (`Message (`Eq,e,e')))) ]
            in
            subgoals

          | Term.Seq (vars,t),
            Term.Seq (vars',t') when vars = vars' ->
            let env = ref (TraceSequent.env s) in
            let vars' = List.map (Vars.make_fresh_from_and_update env) vars in
            let s = TraceSequent.set_env !env s in
            let subst =
              List.map2
                (fun i i' -> ESubst (Term.Var i, Term.Var i'))
                vars vars'
            in
            let t = Term.subst subst t in
            let t' = Term.subst subst t' in
            let subgoals =
              [ TraceSequent.set_conclusion
                  (Term.Atom (`Message (`Eq,t,t'))) s ]
            in
            subgoals

          | Term.Find (vars,c,t,e),
            Term.Find (vars',c',t',e') when vars = vars' ->
            (* We could simply verify that [e = e'],
             * and that [t = t'] and [c <=> c'] for fresh index variables.
             *
             * We do something more general for the conditions,
             * which is useful for cases arising from diff-equivalence
             * where some indices are unused on one side:
             *
             * Assume [vars = used@unused]
             * where [unusued] variables are unused in [c] and [t].
             *
             * We verify that [forall used. (c <=> exists unused. c')]:
             * this ensures that if one find succeeds, the other does
             * too, and also that the selected indices will match
             * except for the [unused] indices on the left, which does
             * not matter since they do not appear in [t]. *)

            (* Refresh bound variables. *)
            let env = ref (TraceSequent.env s) in
            let vars' = List.map (Vars.make_fresh_from_and_update env) vars in
            let s = TraceSequent.set_env !env s in
            let subst =
              List.map2
                (fun i i' -> ESubst (Term.Var i, Term.Var i'))
                vars vars'
            in
            let c  = Term.subst subst c in
            let c' = Term.subst subst c' in
            let t  = Term.subst subst t in
            let t' = Term.subst subst t' in

            (* Extract unused variables. *)
            let used,unused =
              let occ_vars = Term.get_vars c @ Term.get_vars t in
              let vars = List.map (fun i -> Vars.EVar i) vars' in
              List.partition
                (fun v -> List.mem v occ_vars)
                vars
            in

            let subgoals =
              let open TraceSequent in
              [ s |> set_conclusion
                       (Term.mk_impl c (Term.mk_exists unused c')) ;
                s |> set_conclusion (Term.mk_impl c' c) ;

                s |> set_conclusion (Term.mk_impls [c;c']
                                       (Atom (`Message (`Eq,t,t'))));

                s |> set_conclusion (Term.Atom (`Message (`Eq,e,e'))) ]
            in
            subgoals

          | _ -> Tactics.(soft_failure (Failure "unsupported equality"))
        end
    | _ -> unsupported ()

let () =
  T.register "fa"
    ~tactic_help:{general_help = "Break down some conclusion equalities into the \
                                  equalities of their subterms.";
                  detailed_help = "When we have G => f(u) = f(v), produces the \
                                   goal G => u=v. Produces as many subgoals as \
                                   arugment of the head function symbol. Recall \
                                   that everything is a function, notably, if \
                                   then else and try find construct are.";
                  usages_sorts = [Sort None];
                  tactic_group = Structural}
    fa


(*------------------------------------------------------------------*)
(** Automated goal simplification *)

let () =
  let wrap f = (fun (s: TraceSequent.t) sk fk ->
      begin match f s with
        | subgoals -> sk subgoals fk
        | exception Tactics.Tactic_soft_failure e -> fk e
      end)
  in
  (* let pp_tac str s sk fk =
   *   Fmt.epr "pp: %s@." str;
   *   sk [s] fk in *)

  let open Tactics in
  (* Simplify goal. We will never backtrack on these applications. *)
  let simplify ~intro =
    andthen_list (
      (* Try assumption first to avoid loosing the possibility
         * of doing it after introductions. *)
      try_tac (wrap assumption) ::
      (if intro then [wrap intro_all] else []) @
      (if intro then [repeat (wrap simpl_left)] else []) @

      (* Learn new term equalities from constraints before
       * learning new index equalities from term equalities,
       * otherwise this creates e.g. n(j)=n(i) from n(i)=n(j). *)
      (wrap eq_trace) ::
      (wrap eq_names) ::
      (* Simplify equalities using substitution. *)
      [repeat (wrap autosubst)]
    ) in

  (* Attempt to close a goal. *)
  let conclude =
    orelse_list [(wrap congruence); (wrap constraints); (wrap assumption)]
  in
  let (>>) = andthen ~cut:true in

  (* If [close] then automatically prove the goal,
   * otherwise it may also be reduced to a single subgoal. *)
  let rec simpl close : TraceSequent.t tac =
    (* if [close], we introduce as much as possible to help. *)
    simplify ~intro:(close || Config.auto_intro ()) >>
    try_tac conclude >>
      fun g sk fk ->
        (* If we still have a goal, we can try to split a conjunction
         * and prove the remaining subgoals, or return this goal,
         * but we must respect [close]. *)
        let fk =
          if close then
            fun _ -> fk GoalNotClosed
          else
            fun _ -> sk [g] fk
        in
        (wrap goal_and_right) g
          (fun l _ -> match l with
             | [g1;g2] ->
                 simpl close g1
                   (fun l' _ ->
                      if l'=[] then
                        simpl close g2 sk fk
                      else
                        simpl true g2
                          (fun l'' fk -> assert (l'' = []) ; sk l' fk)
                          fk)
                   fk
             | _ -> assert false)
          fk
  in
  T.register_general "simpl"
    ~tactic_help:{general_help = "Automatically simplify a goal, without closing \
                                  it.";
                  detailed_help = "Performs introductions, eqtrace and eqnames.";
                  usages_sorts = [Sort None];
                  tactic_group = Structural}
    (function
       | [] -> simpl false
       | _ -> hard_failure (Tactics.Failure "no argument allowed")) ;

  T.register_general "auto"
     ~tactic_help:{general_help = "Automatically simplify a goal, and may close it.";
                   detailed_help = "Behaves like simpl, but also calls \
                                    congruence, constraints and assumption.";
                  usages_sorts = [Sort None];
                  tactic_group = Structural}
    (function
       | [] -> simpl true
       | _ -> hard_failure (Tactics.Failure "no argument allowed"))


(*------------------------------------------------------------------*)
(** Projecting a goal on a bi-system
  * to distinct goals for each projected system. *)

let project s =
  let system = TraceSequent.system s in
  match system with
  | Single _ ->
    soft_failure (Tactics.Failure "goal already deals with a \
                                           single process")
  | _ ->
    let s1 = TraceSequent.set_system
        SystemExpr.(project_system PLeft  system) s in
    let s2 = TraceSequent.set_system
        SystemExpr.(project_system PRight system) s in
    let s1 = TraceSequent.pi PLeft s1 in
    let s2 = TraceSequent.pi PRight s2 in
    [s1;s2]

let () =
  T.register "project"
     ~tactic_help:{general_help = "Project a goal on a bi-system into goals on its projections.";
                   detailed_help = "Is morally equivalent to a general function \
                                    application on the diff operator.";
                  usages_sorts = [Sort None];
                  tactic_group = Structural}
    project

(*------------------------------------------------------------------*)
(** Replacing a conditional by the then branch (resp. the else branch) if the
 * condition is true (resp. false). *)

let apply_yes_no_if b s =
  let system = TraceSequent.system s in
  let table  = TraceSequent.table s in
  let conclusion = TraceSequent.conclusion s in
  (* search for the first occurrence of an if-then-else in [elem] *)
  let iter = new EquivTactics.get_ite_term ~system table in
  List.iter iter#visit_formula [conclusion];
  match iter#get_ite with
  | None ->
    soft_failure
      (Tactics.Failure
        "can only be applied if the conclusion contains at least \
         one occurrence of an if then else term")
  | Some (c,t,e) ->
    (* Context with bound variables (eg try find) are not (yet) supported.
     * This is detected by checking that there is no "new" variable,
     * which are used by the iterator to represent bound variables. *)
    let vars = (Term.get_vars c) @ (Term.get_vars t) @ (Term.get_vars e) in
    if List.exists Vars.(function EVar v -> is_new v) vars then
      soft_failure (Tactics.Failure "application of this tactic \
        inside a context that bind variables is not supported")
    else
      let branch, trace_sequent =
        if b then (t, TraceSequent.set_conclusion c s)
        else (e, TraceSequent.set_conclusion (Term.mk_not c) s)
      in
      let subst = [Term.ESubst (Term.ITE (c,t,e),branch)] in
      [ trace_sequent; TraceSequent.subst subst s ]

let yes_no_if b =
  (function
    | [] ->
      fun s sk fk -> begin match apply_yes_no_if b s with
        | subgoals -> sk subgoals fk
        | exception Tactics.Tactic_soft_failure e -> fk e
      end
    | _ -> hard_failure (Tactics.Failure "no argument allowed"))

let () =
  T.register "yesif"
    ~tactic_help:{general_help = "Replaces the first conditional occurring in \
                                  the conclusion by its then branch if the \
                                  condition is true.";
                  detailed_help = "Replaces a proof goal with conclusion `if phi \
                                   then u else v` by the goals 'phi <=> true' \
                                   and the original goal now with u instead of \
                                   the conditional.";
                  usages_sorts = [Sort None];
                  tactic_group = Structural}
    (apply_yes_no_if true)

let () =
  T.register "noif"
    ~tactic_help:{general_help = "Replaces the first conditional occurring in \
                                  the conclusion by its else branch if the \
                                  condition is false.";
                   detailed_help = "Replaces a proof goal with condition `if phi \
                                    then u else v` by the goals 'phi <=> false' \
                                    and the original goal now with v instead of \
                                    the conditional.";
                  usages_sorts = [Sort None];
                  tactic_group = Structural}
    (apply_yes_no_if false)


(*------------------------------------------------------------------*)
(** {2 Cryptographic Tactics} *)

(*------------------------------------------------------------------*)
(** Unforgeability Axioms *)

type unforgeabiliy_param = Term.fname * Term.nsymb * Term.message
                           * Sorts.message Term.term
                           * (Symbols.fname Symbols.t -> bool)
                           * Sorts.boolean Term.term  list * bool

let euf_param table (t : Term.formula) : unforgeabiliy_param =
  let bad_param () =
    soft_failure
      (Tactics.Failure
         "euf can only be applied to an hypothesis of the form h(t,k)=m \
          or checksign(s,pk(k))=m \
          for some hash or signature or decryption functions") in

  let at = match t with
    | Atom (`Message at) -> at
    | _ -> bad_param () in

    match at with
    | (`Eq, Fun ((checksign, _), [s; Fun ((pk,_), [Name key])]), m)
    | (`Eq, m, Fun ((checksign, _), [s; Fun ((pk,_), [Name key])])) ->
      begin match Theory.check_signature table checksign pk with
        | None ->
          Tactics.(soft_failure @@
                   Failure "the message does not correspond \
                            to a signature check with the associated pk")
        | Some sign -> (sign, key, m, s,  (fun x -> x=pk), [], true)
      end
    | (`Eq, Fun ((hash, _), [m; Name key]), s)
      when Symbols.is_ftype hash Symbols.Hash table ->
      (hash, key, m, s, (fun x -> false), [], true)
    | (`Eq, s, Fun ((hash, _), [m; Name key]))
      when Symbols.is_ftype hash Symbols.Hash table ->
      (hash, key, m, s, (fun x -> false), [], true)
    | _ -> bad_param ()


let intctxt_param table (t : Term.formula) : unforgeabiliy_param =
  let bad_param () =
    soft_failure
      (Tactics.Failure
         "intctxt can only be applied to an hypothesis of the form \
          sdec(s,sk) <> fail \
          or sdec(s,sk) = m (or symmetrically) \
          for some hash or signature or decryption functions") in

  let at = match t with
    | Atom (`Message at) -> at
    | _ -> bad_param () in

  let param_dec sdec key m s =
      match Symbols.Function.get_data sdec table with
        | Symbols.AssociatedFunctions [senc] ->
          (senc, key, m, s,  (fun x -> x = sdec),
           [ (Term.Atom (`Message (`Eq, s, Fun (f_fail, []))))], false )
        | Symbols.AssociatedFunctions [senc; h] ->
          (senc, key, m, s,  (fun x -> x = sdec || x = h),
           [ (Term.Atom (`Message (`Eq, s, Fun (f_fail, []))))], false)

        | _ -> assert false in

  match at with
  | (`Eq, Fun ((sdec, _), [m; Name key]), s)
    when Symbols.is_ftype sdec Symbols.SDec table ->
    param_dec sdec key m s
  | (`Eq, s, Fun ((sdec, is), [m; Name key]))
    when Symbols.is_ftype sdec Symbols.SDec table ->
    param_dec sdec key m s

  | (`Neq, (Fun ((sdec, _), [m; Name key]) as s), Fun (fail, _))
    when Symbols.is_ftype sdec Symbols.SDec table && fail = Term.f_fail->
    param_dec sdec key m s
  | (`Neq, Fun (fail, _), (Fun ((sdec, is), [m; Name key]) as s))
    when Symbols.is_ftype sdec Symbols.SDec table && fail = Term.f_fail ->
    param_dec sdec key m s

  | _ -> bad_param ()

let euf_apply_schema sequent (_, (_, key_is), m, s, _, _, _) case =
  let open Euf in

  (* Equality between hashed messages *)
  let new_f = Term.Atom (`Message (`Eq, case.message, m)) in

  (* Equalities between key indices *)
  let eq_indices =
    List.fold_left2
      (fun cnstr i i' ->
         Term.mk_and cnstr (Term.Atom (`Index (`Eq, i, i'))))
      Term.True
      key_is case.key_indices
  in

  let system = TraceSequent.system sequent in
  let table  = TraceSequent.table sequent in
  (* Now, we need to add the timestamp constraints. *)
  (* The action name and the action timestamp variable are equal. *)
  let action_descr_ts =
    SystemExpr.action_to_term table system case.action_descr.Action.action
  in
  (* The action occured before the test H(m,k) = s. *)
  let maximal_elems =
    Tactics.timeout_get
      (TraceSequent.maximal_elems sequent (precise_ts s @ precise_ts m))
  in
  let le_cnstr =
    List.map
      (function ts ->
        Term.Atom (Term.mk_timestamp_leq action_descr_ts ts))
      (maximal_elems)
  in
  let le_cnstr = List.fold_left Term.mk_or Term.False le_cnstr in

  let sequent = TraceSequent.set_env case.env sequent in

  let goal =
    Term.mk_impls
      [eq_indices; new_f; le_cnstr]
      (TraceSequent.conclusion sequent) in
  TraceSequent.set_conclusion goal sequent

let euf_apply_direct s (_, (_, key_is), m, _, _, _, _) Euf.{d_key_indices;d_message} =
  (* The components of the direct case may feature variables that are
   * not in the current environment: this happens when the case is extracted
   * from under a binder, e.g. a Seq or ForAll construct. We need to add
   * such variables to the environment. *)
  let init_env = TraceSequent.env s in
  let subst,env =
    List.fold_left
      (fun (subst,env) (Vars.EVar v) ->
         if Vars.mem init_env (Vars.name v) then subst,env else
         let env,v' = Vars.make_fresh_from env v in
         let subst = Term.(ESubst (Var v, Var v')) :: subst in
         subst,env)
      ([],init_env)
      (List.sort_uniq Stdlib.compare
         (List.map (fun i -> Vars.EVar i) d_key_indices @
          Term.get_vars d_message))
  in
  let s = TraceSequent.set_env env s in
  let d_message = Term.subst subst d_message in

  (* Equality between hashed messages. *)
  let eq_hashes = Term.Atom (`Message (`Eq, d_message, m)) in

  (* Equality between key indices. *)
  let eq_indices =
    List.fold_left2
      (fun cnstr i i' ->
         let i' = Term.subst_var subst i' in
         Term.mk_and cnstr (Term.Atom (`Index (`Eq, i, i'))))
      Term.True
      key_is d_key_indices
  in

  let goal = Term.mk_impls [eq_indices; eq_hashes] (TraceSequent.conclusion s) in
  TraceSequent.set_conclusion goal s

let euf_apply_facts drop_head s
    ((head_fn, (key_n, key_is), mess, sign, allow_functions, _, _) as p) =
  let env = TraceSequent.env s in
  let system = TraceSequent.system s in
  let table  = TraceSequent.table s in
  Euf.key_ssc ~messages:[mess;sign] ~allow_functions ~system ~table head_fn key_n;
  let rule =
    Euf.mk_rule
      ~elems:[] ~drop_head ~allow_functions
      ~system ~table ~env ~mess ~sign
      ~head_fn ~key_n ~key_is
  in
  let schemata_premises =
    List.map (fun case -> euf_apply_schema s p case) rule.Euf.case_schemata
  and direct_premises =
    List.map (fun case -> euf_apply_direct s p case) rule.Euf.cases_direct
  in
  if Symbols.is_ftype head_fn Symbols.SEnc table then
    EquivTactics.check_encryption_randomness
      system table
      rule.Euf.case_schemata rule.Euf.cases_direct head_fn  [mess;sign] [];
  schemata_premises @ direct_premises

(** Tag EUFCMA - for composition results *)
let euf_apply
    (get_params : Symbols.table -> Term.formula -> unforgeabiliy_param)
    (Args.String hyp_name)
    (s : TraceSequent.t) =
  let table = TraceSequent.table s in
  let id, at = Hyps.by_name hyp_name s in

  let (h,key,m,_,_,extra_goals,drop_head) as p = get_params table at in
  let extra_goals = List.map (fun x ->
      TraceSequent.set_conclusion (Term.mk_impl x (TraceSequent.conclusion s)) s
    ) extra_goals in

  let tag_s =
    let f =
      Prover.get_oracle_tag_formula (Symbols.to_string h)
    in
    (* if the hash is not tagged, the formula is False, and we don't create
       another goal. *)
    if f = Term.False  then
      []
    else
      (* else, we create a goal where m,sk satisfy the axiom *)
      let (Vars.EVar uvarm),(Vars.EVar uvarkey),f = match f with
        | ForAll ([uvarm;uvarkey],f) -> uvarm,uvarkey,f
        | _ -> assert false
      in
      match Vars.sort uvarm,Vars.sort uvarkey with
      | Sorts.(Message, Message) -> let f = Term.subst [
          ESubst (Term.Var uvarm,m);
          ESubst (Term.Var uvarkey,Term.Name key);] f in
        [TraceSequent.set_conclusion
           (Term.mk_impl f (TraceSequent.conclusion s)) s]
      | _ -> assert false in

  (* we create the honest sources using the classical eufcma tactic *)
  try
    let honest_s = euf_apply_facts drop_head s p in
    (tag_s @ honest_s @ extra_goals)
  with Euf.Bad_ssc -> soft_failure Tactics.Bad_SSC

let () =
  T.register_typed "euf"
    ~general_help:"Apply the euf axiom to the given hypothesis name."
    ~detailed_help:"If the hash has been declared with a tag formula, applies \
                    the tagged version.  given tag. Tagged eufcma, with a tag T, \
                    says that, under the syntactic side condition, a hashed \
                    message either satisfies the tag T, or was honestly \
                    produced. The tag T must refer to a previously defined axiom \
                    f(mess,sk), of the form forall (m:message,sk:message)."
    ~tactic_group:Cryptographic
    (euf_apply euf_param) Args.String

let () =
  T.register_typed "intctxt"
    ~general_help:"Apply the intctxt axiom to the given hypothesis name."
    ~detailed_help:"Conditions are similar to euf."
    ~tactic_group:Cryptographic
    (euf_apply intctxt_param) Args.String



(*------------------------------------------------------------------*)
(** [collision_resistance judge sk fk] collects all equalities between
  * hashes that occur at toplevel in message hypotheses,
  * and adds the equalities of the messages hashed with the same key. *)
let collision_resistance (s : TraceSequent.t) =
  (* We collect all hashes appearing inside the hypotheses, and which satisfy
     the syntactic side condition. *)
  let hashes =
    List.filter
      (fun t -> match t with
         | Fun ((hash, _), [m; Name (key,_)]) ->
           let system = TraceSequent.system s in
           let table  = TraceSequent.table s in
            Symbols.is_ftype hash Symbols.Hash table
            && Euf.check_key_ssc
              ~allow_vars:true ~messages:[m] ~allow_functions:(fun x -> false)
              ~system ~table hash key
         | _ -> false)
      (TraceSequent.get_all_terms s)
  in
  let hashes = List.sort_uniq Stdlib.compare hashes in
  if List.length hashes = 0 then
    soft_failure Tactics.NoSSC
  else
    let rec make_eq acc hash_list =
      match hash_list with
      | [] -> acc
      | h1::q ->
          List.fold_left
            (fun acc h2 ->
               match h1, h2 with
               | Fun (hash1, [_; Name key1]),
                 Fun (hash2, [_; Name key2])
                 when hash1 = hash2 && key1 = key2 -> (h1, h2) :: acc
               | _ -> acc)
            (make_eq acc q) q
    in
    let trs = Tactics.timeout_get (TraceSequent.get_trs s) in
    let hash_eqs =
      make_eq [] hashes
      |> List.filter (fun eq -> Completion.check_equalities trs [eq])
    in
    let new_facts =
      List.fold_left
        (fun acc (h1,h2) ->
           match h1, h2 with
           | Fun ((hash1, _), [m1; Name key1]),
             Fun ((hash2, _), [m2; Name key2])
             when hash1 = hash2 && key1 = key2 ->
             Term.Atom (`Message (`Eq, m1, m2)) :: acc
           | _ -> acc)
        [] hash_eqs
    in

    let goal = Term.mk_impl (Term.mk_ands new_facts) (TraceSequent.conclusion s) in
    [TraceSequent.set_conclusion goal s]

let () = T.register "collision"
<<<<<<< HEAD
    ~general_help:"Collects all equalities between hashes occurring at toplevel in\
                   message hypotheses, and adds the equalities between \
                   messages that have the same hash with the same valid key."
    ~usages_sorts:[Sort None]
    collision_resistance

(*------------------------------------------------------------------*)
(** Automated goal simplification *)

let () =
  let wrap f = (fun (s: TraceSequent.t) sk fk ->
      begin match f s with
        | subgoals -> sk subgoals fk
        | exception Tactics.Tactic_soft_failure e -> fk e
      end)
  in
  (* let pp_tac str s sk fk =
   *   Fmt.epr "pp: %s@." str;
   *   sk [s] fk in *)
  
  let open Tactics in
  (* Simplify goal. We will never backtrack on these applications. *)
  let simplify ~intro s sk fk =
    dbg "simplify"; 
    andthen_list (
      (* Try assumption first to avoid loosing the possibility
         * of doing it after introductions. *)
      try_tac (wrap assumption) ::
      (if intro then [wrap intro_all] else []) @
      (if intro then [repeat (wrap simpl_left)] else []) @
      
      (* Learn new term equalities from constraints before
       * learning new index equalities from term equalities,
       * otherwise this creates e.g. n(j)=n(i) from n(i)=n(j). *)
      (wrap eq_trace) ::
      (wrap eq_names) ::
      (* Simplify equalities using substitution. *)
      [repeat (wrap autosubst)]
    ) s sk fk in
  
  (* Attempt to close a goal. *)
  let conclude s sk fk =
    dbg "conclude";
    orelse_list [(wrap congruence); (wrap constraints); (wrap assumption)] s sk fk
  in
  let (>>) = andthen ~cut:true in
  
  (* If [close] then automatically prove the goal,
   * otherwise it may also be reduced to a single subgoal. *)
  let rec simpl close : TraceSequent.t tac =
    (* if [close], we introduce as much as possible to help. *)
    simplify ~intro:(close || Config.auto_intro ()) >>
    try_tac conclude >>
      fun g sk fk ->
        (* If we still have a goal, we can try to split a conjunction
         * and prove the remaining subgoals, or return this goal,
         * but we must respect [close]. *)
        let fk =
          if close then
            fun _ -> fk GoalNotClosed
          else
            fun _ -> sk [g] fk
        in
        (wrap goal_and_right) g
          (fun l _ -> match l with
             | [g1;g2] ->
                 simpl close g1
                   (fun l' _ ->
                      if l'=[] then
                        simpl close g2 sk fk
                      else
                        simpl true g2
                          (fun l'' fk -> assert (l'' = []) ; sk l' fk)
                          fk)
                   fk
             | _ -> assert false)
          fk
  in
  T.register_general "simpl"
    ~usages_sorts:[Sort None]
    (function
       | [] -> simpl false
       | _ -> hard_failure (Tactics.Failure "no argument allowed")) ;

  T.register_general "auto"
    ~usages_sorts:[Sort None]
    (function
       | [] -> simpl true
       | _ -> hard_failure (Tactics.Failure "no argument allowed"))


(*------------------------------------------------------------------*)
(** Projecting a goal on a bi-system
  * to distinct goals for each projected system. *)

let project s =
  let system = TraceSequent.system s in
  match system with
  | Single _ ->
    soft_failure (Tactics.Failure "goal already deals with a \
                                           single process")      
  | _ ->
    let s1 = TraceSequent.set_system
        SystemExpr.(project_system PLeft  system) s in
    let s2 = TraceSequent.set_system
        SystemExpr.(project_system PRight system) s in
    let s1 = TraceSequent.pi PLeft s1 in
    let s2 = TraceSequent.pi PRight s2 in
    [s1;s2]

let () =
  T.register "project"
    ~general_help:"Project a goal on a bi-system into goals on its projections."
    ~usages_sorts:[Sort None]
    project

(*------------------------------------------------------------------*)
(** Replacing a conditional by the then branch (resp. the else branch) if the
 * condition is true (resp. false). *)

let apply_yes_no_if b s =
  let system = TraceSequent.system s in
  let table  = TraceSequent.table s in
  let conclusion = TraceSequent.conclusion s in
  (* search for the first occurrence of an if-then-else in [elem] *)
  let iter = new EquivTactics.get_ite_term ~system table in
  List.iter iter#visit_formula [conclusion];
  match iter#get_ite with
  | None ->
    soft_failure
      (Tactics.Failure
        "can only be applied if the conclusion contains at least \
         one occurrence of an if then else term")
  | Some (c,t,e) ->
    (* Context with bound variables (eg try find) are not (yet) supported.
     * This is detected by checking that there is no "new" variable,
     * which are used by the iterator to represent bound variables. *)
    let vars = (Term.get_vars c) @ (Term.get_vars t) @ (Term.get_vars e) in
    if List.exists Vars.(function EVar v -> is_new v) vars then
      soft_failure (Tactics.Failure "application of this tactic \
        inside a context that bind variables is not supported")
    else
      let branch, trace_sequent =
        if b then (t, TraceSequent.set_conclusion c s)
        else (e, TraceSequent.set_conclusion (Term.mk_not c) s)
      in
      let subst = [Term.ESubst (Term.ITE (c,t,e),branch)] in
      [ trace_sequent; TraceSequent.subst subst s ]

let yes_no_if b =
  (function
    | [] ->
      fun s sk fk -> begin match apply_yes_no_if b s with
        | subgoals -> sk subgoals fk
        | exception Tactics.Tactic_soft_failure e -> fk e
      end
    | _ -> hard_failure (Tactics.Failure "no argument allowed"))

let () =
  T.register "yesif"
    ~general_help:"Replaces the first conditional occurring in the conclusion \
                   by its then branch if the condition is true."
    ~usages_sorts:[Sort None]
    (apply_yes_no_if true)

let () =
  T.register "noif"
    ~general_help:"Replaces the first conditional occurring in the conclusion \
                   by its else branch if the condition is false."
    ~usages_sorts:[Sort None]
    (apply_yes_no_if false)
=======
    ~tactic_help:{general_help = "Collects all equalities between hashes \
                                  occurring at toplevel in\
                                  message hypotheses, and adds the equalities \
                                  between messages that have the same hash with \
                                  the same valid key.";
                  detailed_help = "A key is valid if it is only used in a key \
                                   position. Remark that this could be relaxed, \
                                   as CR holds for any fresh key, even known to \
                                   the attacker.";
                  usages_sorts = [Sort None];
                  tactic_group = Cryptographic}
    collision_resistance
>>>>>>> f4c5e194
<|MERGE_RESOLUTION|>--- conflicted
+++ resolved
@@ -1,14 +1,9 @@
-<<<<<<< HEAD
-=======
 (** All reachability tactics.
    Tactics are organized in three classes:
     - Logical -> relies on the logical properties of the sequent.
     - Strucutral -> relies on properties of protocols, or of equality over messages,...
     - Cryptographic -> relies on a cryptographic assumptions, that must be assumed.*)
 
-open Atom
-
->>>>>>> f4c5e194
 open Term
 
 type tac = TraceSequent.t Tactics.tac
@@ -30,14 +25,9 @@
 let hard_failure = Tactics.hard_failure
 let soft_failure = Tactics.soft_failure
 
-<<<<<<< HEAD
-(*------------------------------------------------------------------*)
-=======
-
 (*------------------------------------------------------------------*)
 (** {2 Logical Tactics} *)
 
->>>>>>> f4c5e194
 (** Propositional connectives *)
 
 (** Reduce a goal with a disjunction conclusion into the goal
@@ -139,15 +129,7 @@
     ~tactic_group:Logical
     left_not_intro Args.String
 
-<<<<<<< HEAD
-(*------------------------------------------------------------------*)    
-=======
-
-
-
-
-(*------------------------------------------------------------------*)
->>>>>>> f4c5e194
+(*------------------------------------------------------------------*)
 type ip_handler = [
   | `Var of Vars.evar (* Careful, the variable is not added to the env  *)
   | `Hyp of Ident.t
@@ -719,7 +701,8 @@
 let assumption (s : TraceSequent.t) =
   let goal = TraceSequent.conclusion s in
   if goal = Term.True || Hyps.is_hyp goal s then
-      []
+    let () = dbg "assumption %a" Term.pp goal in
+    []
   else
     soft_failure (Tactics.Failure "Conclusion is not an hypothesis")
 
@@ -999,28 +982,14 @@
   else soft_failure (Tactics.Failure "constraints satisfiable")
 
 let () = T.register "constraints"
-<<<<<<< HEAD
-    ~general_help:"Tries to derive false from the trace formulas."
-    constraints
-
-(*------------------------------------------------------------------*)
-(** [assumption judge sk fk] proves the sequent using the axiom rule. *)
-let assumption (s : TraceSequent.t) =
-  let goal = TraceSequent.conclusion s in
-  if goal = Term.True || Hyps.is_hyp goal s then
-    let () = dbg "assumption %a" Term.pp goal in
-    []
-  else
-    soft_failure (Tactics.Failure "Conclusion is not an hypothesis")
-=======
-     ~tactic_help:{general_help = "Tries to derive false from the trace formulas.";
-                   detailed_help = "From ordering constraints on the timestamps, \
-                                    checks that we can build an acyclic graph on \
-                                    them, i.e., if they are a possible trace.";
+    ~tactic_help:{general_help = "Tries to derive false from the trace formulas.";
+                  detailed_help = "From ordering constraints on the timestamps, \
+                                   checks that we can build an acyclic graph on \
+                                   them, i.e., if they are a possible trace.";
                   usages_sorts = [Sort None];
                   tactic_group = Structural}
-     constraints
->>>>>>> f4c5e194
+    constraints
+
 
 
 (*------------------------------------------------------------------*)
@@ -2222,179 +2191,6 @@
     [TraceSequent.set_conclusion goal s]
 
 let () = T.register "collision"
-<<<<<<< HEAD
-    ~general_help:"Collects all equalities between hashes occurring at toplevel in\
-                   message hypotheses, and adds the equalities between \
-                   messages that have the same hash with the same valid key."
-    ~usages_sorts:[Sort None]
-    collision_resistance
-
-(*------------------------------------------------------------------*)
-(** Automated goal simplification *)
-
-let () =
-  let wrap f = (fun (s: TraceSequent.t) sk fk ->
-      begin match f s with
-        | subgoals -> sk subgoals fk
-        | exception Tactics.Tactic_soft_failure e -> fk e
-      end)
-  in
-  (* let pp_tac str s sk fk =
-   *   Fmt.epr "pp: %s@." str;
-   *   sk [s] fk in *)
-  
-  let open Tactics in
-  (* Simplify goal. We will never backtrack on these applications. *)
-  let simplify ~intro s sk fk =
-    dbg "simplify"; 
-    andthen_list (
-      (* Try assumption first to avoid loosing the possibility
-         * of doing it after introductions. *)
-      try_tac (wrap assumption) ::
-      (if intro then [wrap intro_all] else []) @
-      (if intro then [repeat (wrap simpl_left)] else []) @
-      
-      (* Learn new term equalities from constraints before
-       * learning new index equalities from term equalities,
-       * otherwise this creates e.g. n(j)=n(i) from n(i)=n(j). *)
-      (wrap eq_trace) ::
-      (wrap eq_names) ::
-      (* Simplify equalities using substitution. *)
-      [repeat (wrap autosubst)]
-    ) s sk fk in
-  
-  (* Attempt to close a goal. *)
-  let conclude s sk fk =
-    dbg "conclude";
-    orelse_list [(wrap congruence); (wrap constraints); (wrap assumption)] s sk fk
-  in
-  let (>>) = andthen ~cut:true in
-  
-  (* If [close] then automatically prove the goal,
-   * otherwise it may also be reduced to a single subgoal. *)
-  let rec simpl close : TraceSequent.t tac =
-    (* if [close], we introduce as much as possible to help. *)
-    simplify ~intro:(close || Config.auto_intro ()) >>
-    try_tac conclude >>
-      fun g sk fk ->
-        (* If we still have a goal, we can try to split a conjunction
-         * and prove the remaining subgoals, or return this goal,
-         * but we must respect [close]. *)
-        let fk =
-          if close then
-            fun _ -> fk GoalNotClosed
-          else
-            fun _ -> sk [g] fk
-        in
-        (wrap goal_and_right) g
-          (fun l _ -> match l with
-             | [g1;g2] ->
-                 simpl close g1
-                   (fun l' _ ->
-                      if l'=[] then
-                        simpl close g2 sk fk
-                      else
-                        simpl true g2
-                          (fun l'' fk -> assert (l'' = []) ; sk l' fk)
-                          fk)
-                   fk
-             | _ -> assert false)
-          fk
-  in
-  T.register_general "simpl"
-    ~usages_sorts:[Sort None]
-    (function
-       | [] -> simpl false
-       | _ -> hard_failure (Tactics.Failure "no argument allowed")) ;
-
-  T.register_general "auto"
-    ~usages_sorts:[Sort None]
-    (function
-       | [] -> simpl true
-       | _ -> hard_failure (Tactics.Failure "no argument allowed"))
-
-
-(*------------------------------------------------------------------*)
-(** Projecting a goal on a bi-system
-  * to distinct goals for each projected system. *)
-
-let project s =
-  let system = TraceSequent.system s in
-  match system with
-  | Single _ ->
-    soft_failure (Tactics.Failure "goal already deals with a \
-                                           single process")      
-  | _ ->
-    let s1 = TraceSequent.set_system
-        SystemExpr.(project_system PLeft  system) s in
-    let s2 = TraceSequent.set_system
-        SystemExpr.(project_system PRight system) s in
-    let s1 = TraceSequent.pi PLeft s1 in
-    let s2 = TraceSequent.pi PRight s2 in
-    [s1;s2]
-
-let () =
-  T.register "project"
-    ~general_help:"Project a goal on a bi-system into goals on its projections."
-    ~usages_sorts:[Sort None]
-    project
-
-(*------------------------------------------------------------------*)
-(** Replacing a conditional by the then branch (resp. the else branch) if the
- * condition is true (resp. false). *)
-
-let apply_yes_no_if b s =
-  let system = TraceSequent.system s in
-  let table  = TraceSequent.table s in
-  let conclusion = TraceSequent.conclusion s in
-  (* search for the first occurrence of an if-then-else in [elem] *)
-  let iter = new EquivTactics.get_ite_term ~system table in
-  List.iter iter#visit_formula [conclusion];
-  match iter#get_ite with
-  | None ->
-    soft_failure
-      (Tactics.Failure
-        "can only be applied if the conclusion contains at least \
-         one occurrence of an if then else term")
-  | Some (c,t,e) ->
-    (* Context with bound variables (eg try find) are not (yet) supported.
-     * This is detected by checking that there is no "new" variable,
-     * which are used by the iterator to represent bound variables. *)
-    let vars = (Term.get_vars c) @ (Term.get_vars t) @ (Term.get_vars e) in
-    if List.exists Vars.(function EVar v -> is_new v) vars then
-      soft_failure (Tactics.Failure "application of this tactic \
-        inside a context that bind variables is not supported")
-    else
-      let branch, trace_sequent =
-        if b then (t, TraceSequent.set_conclusion c s)
-        else (e, TraceSequent.set_conclusion (Term.mk_not c) s)
-      in
-      let subst = [Term.ESubst (Term.ITE (c,t,e),branch)] in
-      [ trace_sequent; TraceSequent.subst subst s ]
-
-let yes_no_if b =
-  (function
-    | [] ->
-      fun s sk fk -> begin match apply_yes_no_if b s with
-        | subgoals -> sk subgoals fk
-        | exception Tactics.Tactic_soft_failure e -> fk e
-      end
-    | _ -> hard_failure (Tactics.Failure "no argument allowed"))
-
-let () =
-  T.register "yesif"
-    ~general_help:"Replaces the first conditional occurring in the conclusion \
-                   by its then branch if the condition is true."
-    ~usages_sorts:[Sort None]
-    (apply_yes_no_if true)
-
-let () =
-  T.register "noif"
-    ~general_help:"Replaces the first conditional occurring in the conclusion \
-                   by its else branch if the condition is false."
-    ~usages_sorts:[Sort None]
-    (apply_yes_no_if false)
-=======
     ~tactic_help:{general_help = "Collects all equalities between hashes \
                                   occurring at toplevel in\
                                   message hypotheses, and adds the equalities \
@@ -2406,5 +2202,4 @@
                                    the attacker.";
                   usages_sorts = [Sort None];
                   tactic_group = Cryptographic}
-    collision_resistance
->>>>>>> f4c5e194
+    collision_resistance