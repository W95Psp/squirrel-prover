(** State in proof mode. *)
open Utils

module L    = Location
module Args = TacticsArgs
module SE   = SystemExpr

module TS = LowTraceSequent
module ES = LowEquivSequent

type lsymb = Theory.lsymb

(*------------------------------------------------------------------*)
let dbg s = Printer.prt (if Config.debug_tactics () then `Dbg else `Ignore) s

(*------------------------------------------------------------------*)
let hard_failure = Tactics.hard_failure
let soft_failure = Tactics.soft_failure

let bad_args () = hard_failure (Failure "improper arguments")

(*------------------------------------------------------------------*)
(** {Error handling} *)

type decl_error_i =
  | BadEquivForm
  | InvalidAbsType
  | InvalidCtySpace of string list
  | DuplicateCty of string

  (* TODO: remove these errors, catch directly at top-level *)
  | SystemError     of System.system_error
  | SystemExprError of SE.system_expr_err

type dkind = KDecl | KGoal

type decl_error =  L.t * dkind * decl_error_i

let pp_decl_error_i fmt = function
  | BadEquivForm ->
    Fmt.pf fmt "equivalence goal ill-formed"

  | InvalidAbsType ->
    Fmt.pf fmt "invalid type, must be of the form:@ \n \
                Indexⁿ → Messageᵐ → Message"

  | InvalidCtySpace kws ->
    Fmt.pf fmt "invalid space@ (allowed: @[<hov 2>%a@])"
      (Fmt.list ~sep:Fmt.comma Fmt.string) kws

  | DuplicateCty s -> Fmt.pf fmt "duplicated entry %s" s

  | SystemExprError e -> SE.pp_system_expr_err fmt e

  | SystemError e -> System.pp_system_error fmt e

let pp_decl_error pp_loc_err fmt (loc,k,e) =
  let pp_k fmt = function
    | KDecl -> Fmt.pf fmt "declaration"
    | KGoal -> Fmt.pf fmt "goal declaration" in

  Fmt.pf fmt "@[<v 2>%a%a failed: %a.@]"
    pp_loc_err loc
    pp_k k
    pp_decl_error_i e

exception Decl_error of decl_error

let decl_error loc k e = raise (Decl_error (loc,k,e))

let error_handler loc k f a =
  let decl_error = decl_error loc k in
  try f a with
  | System.SystemError e -> decl_error (SystemError e)
  | SE.BiSystemError e -> decl_error (SystemExprError e)


(*------------------------------------------------------------------*)
(** {2 Prover state} *)

let goals        : (Goal.statement * Goal.t) list   ref = ref []
let current_goal : (Goal.statement * Goal.t) option ref = ref None
let subgoals     : Goal.t list ref = ref []
let goals_proved : Goal.statement list ref = ref []

type prover_mode = GoalMode | ProofMode | WaitQed | AllDone

(*------------------------------------------------------------------*)
(** {2 Options} *)

type option_name =
  | Oracle_for_symbol of string

type option_val =
  | Oracle_formula of Term.message

type option_def = option_name * option_val

let option_defs : option_def list ref= ref []

let hint_db : Hint.hint_db ref = ref Hint.empty_hint_db

type proof_state = {
  goals        : (Goal.statement * Goal.t) list;
  table        : Symbols.table;
  current_goal : (Goal.statement * Goal.t) option;
  subgoals     : Goal.t list;
  goals_proved : Goal.statement list;
  option_defs  : option_def list;
  params       : Config.params;
  prover_mode  : prover_mode;
  hint_db      : Hint.hint_db;
}

type proof_history = proof_state list

let pt_history : proof_history ref = ref []

(** stack of proof histories, for nested included *)
let pt_history_stack : proof_history list ref = ref []

let abort () =
    current_goal := None;
    subgoals := []

let reset () =
    pt_history := [];
    goals := [];
    current_goal := None;
    subgoals := [];
    goals_proved := [];
    option_defs := [];
    Config.reset_params ()

let get_state mode table =
  { goals        = !goals;
    table        = table;
    current_goal = !current_goal;
    subgoals     = !subgoals;
    goals_proved = !goals_proved;
    option_defs  = !option_defs;
    params       = Config.get_params ();
    prover_mode  = mode;
    hint_db      = !hint_db; }

let save_state mode table =
  pt_history := get_state mode table :: (!pt_history)

let reset_from_state (p : proof_state) =
  goals := p.goals;
  current_goal := p.current_goal;
  subgoals := p.subgoals;
  goals_proved := p.goals_proved;
  option_defs := p.option_defs;
  Config.set_params p.params;

  hint_db := p.hint_db;

  ( p.prover_mode, p.table )

let rec reset_state n =
  match (!pt_history,n) with
  | [],_ -> (GoalMode, Symbols.builtins_table)
  | p :: q, 0 ->
    pt_history := q;

    reset_from_state p

  | _ :: q, n -> pt_history := q; reset_state (n-1)

let reset_to_pt_history_head () =
  match !pt_history with
  | [] ->
    reset ();
    (GoalMode, Symbols.builtins_table)
  | p :: q -> reset_from_state p

let push_pt_history () : unit =
  pt_history_stack := !pt_history :: !pt_history_stack;
  pt_history := []

let pop_pt_history () : unit =
  match !pt_history_stack with
  | [] -> assert false
  | h :: l ->
    pt_history := h;
    pt_history_stack := l

let pop_all_pt_history () : unit =
  match !pt_history_stack with
  | [] -> assert false    (* cannot be empty *)
  | l ->
    pt_history := List.last l;
    pt_history_stack := []

(*------------------------------------------------------------------*)
(** Options Management **)

exception Option_already_defined

let get_option opt_name =
  try Some (List.assoc opt_name !option_defs)
  with Not_found -> None

let add_option ((opt_name,opt_val):option_def) =
  if List.mem_assoc opt_name !option_defs then
    raise Option_already_defined
  else
    option_defs := (opt_name,opt_val) :: (!option_defs)

(** Tactic expressions and their evaluation *)

exception ParseError of string

type tactic_groups =
  | Logical   (* A logic tactic is a tactic that relies on the sequence calculus
                 logical properties. *)
  | Structural (* A structural tactic relies on properties inherent to protocol,
                  on equality between messages, behaviour of if _ then _ else _,
                  action dependencies... *)
  | Cryptographic (* Cryptographic assumptions rely on ... a cryptographic assumption ! *)


(* The record for a detailed help tactic. *)
type tactic_help = { general_help : string;
                     detailed_help : string;
                     usages_sorts : TacticsArgs.esort list;
                     tactic_group : tactic_groups;
                   }

type 'a tac_infos = {
  maker : TacticsArgs.parser_arg list -> 'a Tactics.tac ;
  pq_sound : bool;
  help : tactic_help ;
}

type 'a table = (string, 'a tac_infos) Hashtbl.t

let pp_usage tacname fmt esort =
   Fmt.pf fmt "%s %a" tacname TacticsArgs.pp_esort esort

let pp_help fmt (th, tac_name) =
  let usages_string =
    Fmt.strf "%a"
      (Fmt.list ~sep:(fun ppf () -> Fmt.pf ppf ",\n") (pp_usage tac_name))
      th.usages_sorts
 in
  let res_string =
    Fmt.strf "%s \n %s: @[ %s  @] " th.general_help
      (if List.length th.usages_sorts = 0 then ""
       else if List.length th.usages_sorts =1 then "Usage"
       else "Usages")
      usages_string
 in
  Format.pp_print_text fmt res_string

(*------------------------------------------------------------------*)
(** Basic tactic tables, without registration *)

module Table : sig
  val table : Goal.t table

  val get : string -> TacticsArgs.parser_arg list -> Goal.t Tactics.tac

  val pp_goal_concl : Format.formatter -> Goal.t -> unit
end = struct
  type judgment = Goal.t
  let table = Hashtbl.create 97

  (* TODO:location *)
  let get id =
    try let tac = (Hashtbl.find table id) in
      if not(tac.pq_sound) && Config.post_quantum () then
        Tactics.hard_failure Tactics.TacticNotPQSound
      else
        tac.maker
    with
      | Not_found -> hard_failure
             (Tactics.Failure (Printf.sprintf "unknown tactic %S" id))

  let pp_goal_concl ppf j = match j with
    | Goal.Trace j -> Term.pp  ppf (TS.goal j)
    | Goal.Equiv j -> Equiv.pp ppf (ES.goal j)
end

(** AST evaluators for general judgment. *)
module AST :
  (Tactics.AST_sig
   with type arg = TacticsArgs.parser_arg
   with type judgment = Goal.t)
= Tactics.AST(struct

  type arg = TacticsArgs.parser_arg

  type judgment = Goal.t

  let pp_arg = TacticsArgs.pp_parser_arg

  let autosimpl () = Table.get "autosimpl" []
  let autosimpl = Lazy.from_fun autosimpl

  let re_raise_tac loc tac s sk fk : Tactics.a =
    try tac s sk fk with
    | Tactics.Tactic_hard_failure (None, e) -> hard_failure ~loc e
    | Tactics.Tactic_soft_failure (None, e) -> soft_failure ~loc e

  let eval_abstract mods (id : lsymb) args : judgment Tactics.tac =
    let loc, id = L.loc id, L.unloc id in
    let tac = re_raise_tac loc (Table.get id args) in
    match mods with
      | "nosimpl" :: _ -> tac
      | [] -> Tactics.andthen tac (Lazy.force autosimpl)
      | _ -> assert false

  (* a printer for tactics that follows a specific syntax.
     TODO: tactics with "as" for intro pattern are not printed correctly.*)
  let pp_abstract ~pp_args s args ppf =
    (* match s,args with
     *   | "use", TacticsArgs.String_name id :: l ->
     *       let l = List.map (function
     *         | TacticsArgs.Theory t -> t
     *         | _ -> assert false) l in
     *       Fmt.pf ppf "use %s with %a" (L.unloc id) (Utils.pp_list Theory.pp) l
     *   | _ ->  *)raise Not_found

end)

module ProverTactics = struct
  include Table

  type judgment = Goal.t

  type tac = judgment Tactics.tac

  let register_general id ~tactic_help ?(pq_sound=false) f =
    let () = assert (not (Hashtbl.mem table id)) in

    let f args s sk fk =
      dbg "@[<hov>calling tactic %s on@ @[%a@]@]"
        id Table.pp_goal_concl s;
      f args s sk fk
    in

    Hashtbl.add table id { maker = f ;
                           help = tactic_help;
                           pq_sound}

  let convert_args j parser_args tactic_type =
    let table, env, ty_vars, conc, sexpr =
      match j with
      | Goal.Trace t -> TS.table t, TS.env t, TS.ty_vars t, `Reach (TS.goal t), TS.system t
      | Goal.Equiv e -> ES.table e, ES.env e, ES.ty_vars e, `Equiv (ES.goal e), ES.system e
    in
    TacticsArgs.convert_args sexpr table ty_vars env parser_args tactic_type conc

  let register id ~tactic_help ?(pq_sound=false) f =
    register_general id ~tactic_help ~pq_sound
      (function
        | [] ->
          fun s sk fk -> begin match f s with
              | subgoals -> sk subgoals fk
              | exception Tactics.Tactic_soft_failure e -> fk e
              | exception System.SystemError e ->
                hard_failure (Tactics.SystemError e)
              | exception SE.BiSystemError e ->
                hard_failure (Tactics.SystemExprError e)
            end
        | _ -> hard_failure (Tactics.Failure "no argument allowed"))

  let register_typed id
      ~general_help ~detailed_help  ~tactic_group ?(pq_sound=false) ?(usages_sorts)
      f sort =
    let usages_sorts = match usages_sorts with
      | None -> [TacticsArgs.Sort sort]
      | Some u -> u in

    register_general id
      ~tactic_help:({general_help; detailed_help; usages_sorts; tactic_group})
      ~pq_sound
      (fun args s sk fk ->
         match convert_args s args (TacticsArgs.Sort sort) with
         | TacticsArgs.Arg (th)  ->
           try
             let th = TacticsArgs.cast sort th in
             begin
               match f (th) s with
               | subgoals -> sk subgoals fk
               | exception Tactics.Tactic_soft_failure e -> fk e
               | exception System.SystemError e ->
                 hard_failure (Tactics.SystemError e)
               | exception SE.BiSystemError e ->
                 hard_failure (Tactics.SystemExprError e)
             end
           with TacticsArgs.Uncastable ->
             hard_failure (Tactics.Failure "ill-formed arguments")
      )

  let register_macro id ?(modifiers=["nosimpl"])  ~tactic_help ?(pq_sound=false) m =
    register_general id ~tactic_help ~pq_sound
      (fun args s sk fk ->
         if args = [] then AST.eval modifiers m s sk fk else
           hard_failure
             (Tactics.Failure "this tactic does not take arguments"))

  let pp details fmt (id : lsymb) =
    let id_u = L.unloc id in
    let help =
      try (Hashtbl.find table id_u).help with
      | Not_found -> hard_failure ~loc:(L.loc id)
          (Tactics.Failure (Printf.sprintf "unknown tactic %S" id_u))
    in
    Fmt.pf fmt  "@.@[- %a -@\n @[<hov 3>   %a @\n %a @\n%s @[%a @] @]@]@."
      Fmt.(styled `Bold (styled `Magenta Utils.ident))
      id_u
      Format.pp_print_text
      help.general_help
      Format.pp_print_text
      (if details then "\n"^help.detailed_help^"\n" else "")
      (if List.length help.usages_sorts = 0 then ""
       else if List.length help.usages_sorts =1 then "Usage:"
       else "Usages:")
      (Fmt.list ~sep:(fun ppf () -> Fmt.pf ppf "@\n") (pp_usage id_u))
      help.usages_sorts

  let pps fmt () =
    let helps =
      Hashtbl.fold (fun name tac acc -> (name, tac.help)::acc) table []
      |> List.sort (fun (n1,_) (n2,_) -> compare n1 n2)
    in
    Fmt.pf fmt "%a" Format.pp_print_text
      "List of all tactics with short description.\n \
       `help tacname` gives more details about a tactic. \n\
       `help concise` juste gives the list of tactics. \n\
        Tactics are organized in three categories: \n \
       - logical, that rely on logical properties of the sequence;\n - \
       structural, that rely on properties of protocols and equality;\n - \
       cryptographic, that rely on some cryptographic assumption that must be \
       explicitly stated.\n";
    let filter_cat helps cat =
      List.filter (fun (y,x) -> x.tactic_group = cat) helps
    in
    let str_cat = function
      | Logical -> "Logical"
      | Structural -> "Structural"
      | Cryptographic -> "Cryptographic"
    in
    List.iter (fun cat ->
        Fmt.pf fmt "\n%a" Fmt.(styled `Bold (styled `Red Utils.ident))
          (str_cat cat^" tactics:");
        List.iter (fun (name, help) ->
            if help.general_help <> "" then
              Fmt.pf fmt "%a" (pp false) (L.mk_loc L._dummy name)
          ) (filter_cat helps cat)
    )
    [Logical; Structural; Cryptographic]

  let pp_list fmt () =
   let helps =
      Hashtbl.fold (fun name tac acc -> (name, tac.help)::acc) table []
      |> List.sort (fun (n1,_) (n2,_) -> compare n1 n2)
    in
    let filter_cat helps cat = List.filter (fun (y,x) -> x.tactic_group = cat) helps in
    let str_cat = function
      | Logical -> "Logical"
      | Structural -> "Structural"
      | Cryptographic -> "Cryptographic"
    in
    List.iter (fun cat ->
        Fmt.pf fmt "\n%a" Fmt.(styled `Bold (styled `Red Utils.ident))
          (str_cat cat^" tactics:\n");
        Fmt.pf fmt "%a"
          (Fmt.list ~sep:(fun ppf () -> Fmt.pf ppf "; ")
             (fun ppf (name,x) -> Fmt.pf ppf "%a"
                 Fmt.(styled `Bold (styled `Magenta Utils.ident))
                 name))
        (filter_cat helps cat);
    )
    [Logical; Structural; Cryptographic]

end

let pp_ast fmt t = AST.pp fmt t

let get_help (tac_name : lsymb) =
  if L.unloc tac_name = "" then
    Printer.prt `Result "%a" ProverTactics.pps ()
  else if L.unloc tac_name = "concise" then
    Printer.prt `Result "%a" ProverTactics.pp_list ()
  else
    Printer.prt `Result "%a" (ProverTactics.pp true) tac_name;
  Tactics.id

let () =
  ProverTactics.register_general "prof"
    ~tactic_help:{general_help = "Print profiling information.";
                  detailed_help = "";
                  usages_sorts = [Sort None];
                  tactic_group = Logical}
<<<<<<< HEAD
    ~pq_sound:true
=======
>>>>>>> 1ff29438
    (fun _ s sk fk ->
       Printer.prt `Dbg "%a" Prof.print ();
       sk [s] fk)

let () =
  ProverTactics.register_general "help"
    ~tactic_help:{general_help = "Display all available commands.\n\n\
                                  Usages: help\n\
                                 \        help tacname\n\
                                 \        help concise";
                  detailed_help = "`help tacname` gives more details about a \
                                   tactic and `help concise` juste gives the \
                                   list of tactics.";
                  usages_sorts = [];
                  tactic_group = Logical}
    ~pq_sound:true
    (function
      | [] -> get_help (L.mk_loc L._dummy "")
      | [String_name tac_name]-> get_help tac_name
      | _ ->  bad_args ())

let () =
  ProverTactics.register_general "id"
    ~tactic_help:{general_help = "Identity.";
                  detailed_help = "";
                  usages_sorts = [Sort None];
                  tactic_group = Logical}
    ~pq_sound:true
    (fun _ -> Tactics.id)

(*------------------------------------------------------------------*)
let get_assumption_opt gname : Goal.statement option =
  match List.find_opt (fun s -> s.Goal.name = gname) !goals_proved with
  | None -> None
  | Some s -> Some s

(*------------------------------------------------------------------*)
let is_assumption gname : bool = get_assumption_opt gname <> None

let is_reach_assumption gname : bool =
  match get_assumption_opt gname with
  | None -> false
  | Some s -> Goal.is_reach_statement s

let is_equiv_assumption gname : bool =
  match get_assumption_opt gname with
  | None -> false
  | Some s -> Goal.is_equiv_statement s

(*------------------------------------------------------------------*)
let get_assumption gname : Goal.statement =
  match get_assumption_opt (L.unloc gname) with
  | Some s -> s
  | None ->
    soft_failure ~loc:(L.loc gname)
      (Failure ("no proved goal named " ^ L.unloc gname))

let get_reach_assumption gname =
  Goal.to_reach_statement ~loc:(L.loc gname) (get_assumption gname)

let get_equiv_assumption gname =
  Goal.to_equiv_statement ~loc:(L.loc gname) (get_assumption gname)


(*------------------------------------------------------------------*)
(** {2 Declare Goals And Proofs} *)

type parsed_input =
  | ParsedInputDescr of Decl.declarations
  | ParsedSetOption  of Config.p_set_param
  | ParsedTactic     of TacticsArgs.parser_arg Tactics.ast
  | ParsedUndo       of int
  | ParsedGoal       of Goal.Parsed.t Location.located
  | ParsedInclude    of lsymb
  | ParsedProof
  | ParsedQed
  | ParsedAbort
  | ParsedHint       of Hint.p_hint
  | EOF

let unnamed_goal () =
  L.mk_loc L._dummy ("unnamedgoal" ^ string_of_int (List.length !goals_proved))

let declare_new_goal_i table hint_db parsed_goal =
  let name = match parsed_goal.Goal.Parsed.name with
    | None -> unnamed_goal ()
    | Some s -> s
  in
  if is_assumption (L.unloc name) then
    raise (ParseError "a goal or axiom with this name already exists");
  let parsed_goal = { parsed_goal with Goal.Parsed.name = Some name } in
  let statement,goal = Goal.make table hint_db parsed_goal in
  goals :=  (statement,goal) :: !goals;
  L.unloc name, goal

let declare_new_goal table hint_db parsed_goal =
  let loc = L.loc parsed_goal in
  let parsed_goal = L.unloc parsed_goal in
  error_handler loc KGoal (declare_new_goal_i table hint_db) parsed_goal

let add_proved_goal gconcl =
  if is_assumption gconcl.Goal.name then
    raise (ParseError "a formula with this name alread exists");
  goals_proved := gconcl :: !goals_proved

let define_oracle_tag_formula table (h : lsymb) f =
  let conv_env = Theory.{ table = table; cntxt = InGoal; } in
  let formula = Theory.convert conv_env [] Vars.empty_env f Type.Boolean in
    match formula with
     |  Term.ForAll ([Vars.EVar uvarm;Vars.EVar uvarkey],f) ->
         begin match Vars.ty uvarm,Vars.ty uvarkey with
         | Type.(Message, Message) ->
           add_option (Oracle_for_symbol (L.unloc h), Oracle_formula formula)
         | _ -> raise @@ ParseError "The tag formula must be of \
                                     the form forall (m:message,sk:message)"
         end
     | _ -> raise @@ ParseError "The tag formula must be of \
                                 the form forall (m:message,sk:message)"


let get_oracle_tag_formula h =
  match get_option (Oracle_for_symbol h) with
  | Some (Oracle_formula f) -> f
  | None -> Term.mk_false

let is_proof_completed () = !subgoals = []

let complete_proof () =
  assert (is_proof_completed ());
  try
    let gc, _ = Utils.oget !current_goal in
    add_proved_goal gc;
    current_goal := None;
    subgoals := []
  with Not_found ->
    hard_failure
      (Tactics.Failure "cannot complete proof: no current goal")

let pp_goal ppf () = match !current_goal, !subgoals with
  | None,[] -> assert false
  | Some _, [] -> Fmt.pf ppf "@[<v 0>[goal> No subgoals remaining.@]@."
  | Some _, j :: _ ->
    Fmt.pf ppf "@[<v 0>[goal> Focused goal (1/%d):@;%a@;@]@."
      (List.length !subgoals)
      Goal.pp j
  | _ -> assert false

(** [eval_tactic_focus tac] applies [tac] to the focused goal.
  * @return [true] if there are no subgoals remaining. *)
let eval_tactic_focus tac = match !subgoals with
  | [] -> assert false
  | judge :: ejs' ->
    let new_j = AST.eval_judgment tac judge in
    subgoals := new_j @ ejs';
    is_proof_completed ()

let cycle i_l l =
  let i, loc = L.unloc i_l, L.loc i_l in
  let rec cyc acc i = function
    | [] -> hard_failure ~loc (Tactics.Failure "cycle error")
    | a :: l ->
      if i = 1 then l @ (List.rev (a :: acc))
      else cyc (a :: acc) (i - 1) l in
  if i = 0 then l else
  if i < 0 then cyc [] (List.length l + i) l
  else cyc [] i l

let eval_tactic utac = match utac with
  | Tactics.Abstract (L.{ pl_desc = "cycle"}, [TacticsArgs.Int_parsed i]) ->
    subgoals := cycle i !subgoals; false
  | _ -> eval_tactic_focus utac

let start_proof () = match !current_goal, !goals with
  | None, (gname,goal) :: _ ->
    assert (!subgoals = []);
    current_goal := Some (gname,goal);
    subgoals := [goal];
    None
  | Some _,_ ->
    Some "Cannot start a new proof (current proof is not done)."

  | _, [] ->
    Some "Cannot start a new proof (no goal remaining to prove)."

let current_goal_name () =
  omap (fun (stmt,_) -> stmt.Goal.name) !current_goal

let current_hint_db () = !hint_db

let set_hint_db db = hint_db := db

(*------------------------------------------------------------------*)
(** {2 Declaration parsing} *)

let parse_abstract_decl table (decl : Decl.abstract_decl) =
    let in_tys, out_ty =
      List.takedrop (List.length decl.abs_tys - 1) decl.abs_tys
    in
    let out_ty = as_seq1 out_ty in

    let ty_args = List.map (fun l ->
        Type.mk_tvar (L.unloc l)
      ) decl.ty_args
    in

    let in_tys =
      List.map (fun pty ->
          L.loc pty, Theory.parse_p_ty0 table ty_args pty
        ) in_tys
    in

    let rec parse_in_tys p_tys : Type.message Type.ty list  =
      match p_tys with
      | [] -> []
      | (loc, Type.ETy ty) :: in_tys -> match Type.kind ty with
        | Type.KMessage -> ty :: parse_in_tys in_tys
        | Type.KIndex     -> decl_error loc KDecl InvalidAbsType
        | Type.KTimestamp -> decl_error loc KDecl InvalidAbsType
    in

    let rec parse_index_prefix iarr in_tys = match in_tys with
      | [] -> iarr, []
      | (_, Type.ETy ty) :: in_tys as in_tys0 ->
        match Type.kind ty with
        | Type.KIndex -> parse_index_prefix (iarr + 1) in_tys
        | _ -> iarr, parse_in_tys in_tys0
    in

    let iarr, in_tys = parse_index_prefix 0 in_tys in

    let out_ty : Type.message Type.ty =
      Theory.parse_p_ty table ty_args out_ty Type.KMessage
    in

    Theory.declare_abstract
      table
      ~index_arity:iarr
      ~ty_args
      ~in_tys
      ~out_ty
      decl.name
      decl.symb_type

let parse_ctys table (ctys : Decl.c_tys) (kws : string list) =
  (* check for duplicate *)
  let _ : string list = List.fold_left (fun acc cty ->
      let sp = L.unloc cty.Decl.cty_space in
      if List.mem sp acc then
        decl_error (L.loc cty.Decl.cty_space) KDecl (DuplicateCty sp);
      sp :: acc
    ) [] ctys in

  (* check that we only use allowed keyword *)
  List.map (fun cty ->
      let sp = L.unloc cty.Decl.cty_space in
      if not (List.mem sp kws) then
        decl_error (L.loc cty.Decl.cty_space) KDecl (InvalidCtySpace kws);

      let ty = Theory.parse_p_ty table [] cty.Decl.cty_ty Type.KMessage in
      (sp, ty)
    ) ctys

(*------------------------------------------------------------------*)
(** {2 Declaration processing}
  *
  * TODO We should probably either merge Prover.parsed_input and
  *   Decl.declaration or, if we decide that declarations have nothing
  *   to do with the prover, move Decl_axiom to Prover.parsed_input and
  *   process declarations somewhere else than Prover. *)

let declare_i table hint_db decl = match L.unloc decl with
  | Decl.Decl_channel s            -> Channel.declare table s
  | Decl.Decl_process (id,pkind,p) ->
    let pkind = List.map (fun (x,t) ->
        let t = Theory.parse_p_ty0 table [] t in
        L.unloc x, t
      ) pkind in
    Process.declare table id pkind p

  | Decl.Decl_axiom parsed_goal ->
    let parsed_goal =
      match parsed_goal.Goal.Parsed.name with
        | Some n -> parsed_goal
        | None ->
            { parsed_goal with Goal.Parsed.name = Some (unnamed_goal ()) }
    in
    let gc,_ = Goal.make table hint_db parsed_goal in
    add_proved_goal gc;
    table

  | Decl.Decl_system sdecl ->
    let name = match sdecl.sname with
      | None -> SE.default_system_name
      | Some n -> n
    in
    Process.declare_system table name sdecl.sprocess

<<<<<<< HEAD
  | Decl.Decl_system_modifier sdecl ->
    let new_axiom_name, new_system, table = SystemModifiers.declare_system table sdecl in
    let formula, goal = Goal.make_obs_equiv table hint_db new_axiom_name new_system in
    let statement, goal = Goal.{ name=new_axiom_name; system=new_system; ty_vars=[]; formula}
            ,  goal in
    goals :=  (statement,goal) :: !goals;
    table


=======
>>>>>>> 1ff29438
  | Decl.Decl_ddh (g, (exp, f_info), ctys) ->
    let ctys = parse_ctys table ctys ["group"; "exposants"] in
    let group_ty = List.assoc_opt "group"     ctys
    and exp_ty   = List.assoc_opt "exposants" ctys in

    Theory.declare_ddh table ?group_ty ?exp_ty g exp f_info

  | Decl.Decl_hash (a, n, tagi, ctys) ->
    let () = Utils.oiter (define_oracle_tag_formula table n) tagi in

    let ctys = parse_ctys table ctys ["m"; "h"; "k"] in
    let m_ty = List.assoc_opt  "m" ctys
    and h_ty = List.assoc_opt  "h" ctys
    and k_ty  = List.assoc_opt "k" ctys in

    Theory.declare_hash table ?m_ty ?h_ty ?k_ty ?index_arity:a n

  | Decl.Decl_aenc (enc, dec, pk, ctys) ->
    let ctys = parse_ctys table ctys ["ptxt"; "ctxt"; "rnd"; "sk"; "pk"] in
    let ptxt_ty = List.assoc_opt "ptxt" ctys
    and ctxt_ty = List.assoc_opt "ctxt" ctys
    and rnd_ty  = List.assoc_opt "rnd"  ctys
    and sk_ty   = List.assoc_opt "sk"   ctys
    and pk_ty   = List.assoc_opt "pk"   ctys in

    Theory.declare_aenc table ?ptxt_ty ?ctxt_ty ?rnd_ty ?sk_ty ?pk_ty enc dec pk

  | Decl.Decl_senc (senc, sdec, ctys) ->
    let ctys = parse_ctys table ctys ["ptxt"; "ctxt"; "rnd"; "k"] in
    let ptxt_ty = List.assoc_opt "ptxt" ctys
    and ctxt_ty = List.assoc_opt "ctxt" ctys
    and rnd_ty  = List.assoc_opt "rnd"  ctys
    and k_ty   = List.assoc_opt  "k"    ctys in

    Theory.declare_senc table ?ptxt_ty ?ctxt_ty ?rnd_ty ?k_ty senc sdec

  | Decl.Decl_name (s, a, pty) ->
    let ty = Theory.parse_p_ty table [] pty Type.KMessage in
    Theory.declare_name table s Symbols.{ n_iarr = a; n_ty = ty; }

  | Decl.Decl_state (s, args, k, t) ->
    Theory.declare_state table s args k t

  | Decl.Decl_senc_w_join_hash (senc, sdec, h) ->
    Theory.declare_senc_joint_with_hash table senc sdec h

  | Decl.Decl_sign (sign, checksign, pk, tagi, ctys) ->
    let () = Utils.oiter (define_oracle_tag_formula table sign) tagi in

    let ctys = parse_ctys table ctys ["m"; "sig"; "check"; "sk"; "pk"] in
    let m_ty     = List.assoc_opt "m"     ctys
    and sig_ty   = List.assoc_opt "sig"   ctys
    and check_ty = List.assoc_opt "check" ctys
    and sk_ty    = List.assoc_opt "sk"    ctys
    and pk_ty    = List.assoc_opt "pk"    ctys in

    Theory.declare_signature table
      ?m_ty ?sig_ty ?check_ty ?sk_ty ?pk_ty sign checksign pk

  | Decl.Decl_abstract decl -> parse_abstract_decl table decl
  | Decl.Decl_bty bty_decl ->
    let table, _ =
      Symbols.BType.declare_exact
        table
        bty_decl.bty_name
        bty_decl.bty_infos
    in
    table

let declare table hint_db decl =
  let loc = L.loc decl in
  error_handler loc KDecl (declare_i table hint_db) decl

let declare_list table hint_db decls =
  List.fold_left (fun table d -> declare table hint_db d) table decls

(*------------------------------------------------------------------*)
let add_hint_rewrite (s : lsymb) db =
  let lem = get_reach_assumption s in
  Hint.add_hint_rewrite s lem.Goal.ty_vars lem.Goal.formula db<|MERGE_RESOLUTION|>--- conflicted
+++ resolved
@@ -496,10 +496,7 @@
                   detailed_help = "";
                   usages_sorts = [Sort None];
                   tactic_group = Logical}
-<<<<<<< HEAD
     ~pq_sound:true
-=======
->>>>>>> 1ff29438
     (fun _ s sk fk ->
        Printer.prt `Dbg "%a" Prof.print ();
        sk [s] fk)
@@ -797,7 +794,6 @@
     in
     Process.declare_system table name sdecl.sprocess
 
-<<<<<<< HEAD
   | Decl.Decl_system_modifier sdecl ->
     let new_axiom_name, new_system, table = SystemModifiers.declare_system table sdecl in
     let formula, goal = Goal.make_obs_equiv table hint_db new_axiom_name new_system in
@@ -806,9 +802,6 @@
     goals :=  (statement,goal) :: !goals;
     table
 
-
-=======
->>>>>>> 1ff29438
   | Decl.Decl_ddh (g, (exp, f_info), ctys) ->
     let ctys = parse_ctys table ctys ["group"; "exposants"] in
     let group_ty = List.assoc_opt "group"     ctys
