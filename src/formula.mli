--- conflicted
+++ resolved
@@ -61,12 +61,9 @@
   * to [f] but where quantified variables are fresh wrt the original
   * [!env], and it updates [env] with the declaration of these new
   * variables. *)
-<<<<<<< HEAD
-val fresh_quantifications : env ref -> formula -> formula
+
+val fresh_quantifications : Vars.env ref -> formula -> formula
 
 exception Not_a_disjunction
 
-val disjunction_to_atom_list : formula -> generic_atom list
-=======
-val fresh_quantifications : Vars.env ref -> formula -> formula
->>>>>>> 6d6106c0
+val disjunction_to_atom_list : formula -> generic_atom list