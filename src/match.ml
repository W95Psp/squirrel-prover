--- conflicted
+++ resolved
@@ -2044,15 +2044,9 @@
 
 
   (*------------------------------------------------------------------*)
-<<<<<<< HEAD
   let match_equiv_eq
-      (terms     : Term.message list)
-      (pat_terms : Term.message list)
-=======
-  let rec match_equiv_eq
       (terms     : Term.term list)
       (pat_terms : Term.term list)
->>>>>>> bf4a96c8
       (st        : match_state) : Mvar.t
     =
     if List.length terms <> List.length pat_terms then no_match ();
