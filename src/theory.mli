--- conflicted
+++ resolved
@@ -35,15 +35,9 @@
     * timestamp.  As for [App _], the head function symbol has not been
     * disambiguated yet.
     * [AppAt(f,t1 :: ... :: tn,tau)] is [f (t1, ..., tn)\@tau] *)
-<<<<<<< HEAD
                  
   | Compare of Term.ord * term * term
   | Happens of term list
-=======
-
-  | Compare of Atom.ord*term*term
-  | Happens of term
->>>>>>> 0b5910fd
   | ForAll  of (lsymb * kind) list * term
   | Exists  of (lsymb * kind) list * term
   | And  of term * term
