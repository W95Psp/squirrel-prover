--- conflicted
+++ resolved
@@ -720,11 +720,11 @@
 
 
 (*------------------------------------------------------------------*)
-<<<<<<< HEAD
-let print_system table system =
+let print_system (table : Symbols.table) (system : _ SystemExpr.expr) : unit =
   try
     let system = SystemExpr.to_fset system in
-    Printer.prt `Result "@.%a@.%a@."
+    Printer.prt `Result "@[<v>System @[[%a]@]@;@[%a@]@;@[%a@]@;@]%!"
+      SystemExpr.pp system
       (SystemExpr.pp_descrs table) system
       (if Config.print_trs_equations ()
        then Completion.print_init_trs
@@ -732,18 +732,4 @@
       table
   with _ ->
     Printer.prt `Result "@.Cannot print action descriptions for system %a@."
-      SystemExpr.pp system
-
-let print_system table {SystemExpr.set;pair} =
-  print_system table set;
-  match pair with Some e -> print_system table e | None -> ()
-=======
-let print_system table (system : SystemExpr.t) = 
-  Printer.prt `Result "@[<v>System @[[%a]@]@;@[%a@]@;@[%a@]@;@]%!"
-    SystemExpr.pp system
-    (SystemExpr.pp_descrs table) system
-    (if Config.print_trs_equations ()
-     then Completion.print_init_trs
-     else (fun _fmt _ -> ()))
-    table
->>>>>>> 862fe726
+      SystemExpr.pp system