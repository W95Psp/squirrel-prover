--- conflicted
+++ resolved
@@ -688,18 +688,11 @@
 
 let default_pp_info = { styler = fun info _ -> None, info; }
 
-<<<<<<< HEAD
-let styled_opt (err : Printer.keyword option) printer = 
+
+let styled_opt (err : Printer.keyword option) printer =
   match err with
   | None -> printer
   | Some kw -> fun ppf t -> (Printer.kw kw ppf "%a" printer t)
-=======
-let rec styled_list (styles : Fmt.style list) printer =
-  match styles with
-  | [] -> printer
-  | style :: styles -> styled_list styles (Fmt.styled style printer)
->>>>>>> 7371a153
-
 
 (* -------------------------------------------------------------------- *)
 type assoc  = [`Left | `Right | `NonAssoc]
@@ -1879,13 +1872,9 @@
   let pp_one fmt (ETerm t, mi) = Fmt.pf fmt "%a → %a" pp t pp_match_info mi in
   Fmt.pf fmt "@[<v 0>%a@]" (Fmt.list pp_one) (Mt.bindings minfos)
 
-<<<<<<< HEAD
-let match_infos_to_pp_info (minfos : match_infos) : pp_info = 
-  let styler info (t : eterm) : Printer.keyword option * pp_info = 
-=======
+
 let match_infos_to_pp_info (minfos : match_infos) : pp_info =
-  let styler info (t : eterm) : Fmt.style list * pp_info =
->>>>>>> 7371a153
+  let styler info (t : eterm) : Printer.keyword option * pp_info =
     match Mt.find_opt t minfos with
     | None               -> None, info
     | Some MR_ok         -> None,  default_pp_info
