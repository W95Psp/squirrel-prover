open Utils

module L = Location

(*------------------------------------------------------------------*)
(** Symbols *)

type 'a indexed_symbol = 'a * Vars.index list

type name = Symbols.name Symbols.t
type nsymb = name indexed_symbol

type fname = Symbols.fname Symbols.t
type fsymb = fname * Vars.index list

type mname = Symbols.macro Symbols.t
type 'a msymb = mname * 'a Sorts.sort * Vars.index list

type state = Sorts.message msymb

let pp_name ppf = function s -> (Utils.kw `Yellow) ppf (Symbols.to_string s)

let pp_nsymb ppf (n,is) =
  if is <> [] then Fmt.pf ppf "%a(%a)" pp_name n Vars.pp_list is
  else Fmt.pf ppf "%a" pp_name n

let pp_fname ppf s = (Utils.kw `Bold) ppf (Symbols.to_string s)

let pp_fsymb ppf (fn,is) = match is with
  | [] -> Fmt.pf ppf "%a" pp_fname fn
  | _ -> Fmt.pf ppf "%a(%a)" pp_fname fn Vars.pp_list is

let pp_mname_s ppf s =
  let open Fmt in
  (styled `Bold (styled `Magenta Utils.ident)) ppf s

let pp_mname ppf s =
  pp_mname_s ppf (Symbols.to_string s)

let pp_msymb ppf (m,s,is) =
  Fmt.pf ppf "%a%a"
    pp_mname m
    (Utils.pp_ne_list "(%a)" Vars.pp_list) is

(*------------------------------------------------------------------*)
(** Atoms and terms *)

type ord = [ `Eq | `Neq | `Leq | `Geq | `Lt | `Gt ]
type ord_eq = [ `Eq | `Neq ]

type ('a,'b) _atom = 'a * 'b * 'b
             
type generic_atom = [
  | `Message   of (ord_eq, Sorts.message term)   _atom
  | `Timestamp of (ord,    Sorts.timestamp term) _atom
  | `Index     of (ord_eq, Vars.index)           _atom
  | `Happens   of Sorts.timestamp term
]

and _ term =
  | Fun    : fsymb *  Sorts.message term list -> Sorts.message term
  | Name   : nsymb -> Sorts.message term
  | Macro  :
      'a msymb * Sorts.message term list * Sorts.timestamp term ->
      'a term
  | Seq    : Vars.index list * Sorts.message term -> Sorts.message term
  | Pred   : Sorts.timestamp term -> Sorts.timestamp term        
  | Action :
      Symbols.action Symbols.t * Vars.index list ->
      Sorts.timestamp term
  | Var    : 'a Vars.var -> 'a term

  | Diff : 'a term * 'a term -> 'a term

  | ITE :
      Sorts.boolean term * Sorts.message term * Sorts.message term ->
      Sorts.message term
  | Find :
      Vars.index list * Sorts.boolean term *
      Sorts.message term * Sorts.message term ->
      Sorts.message term

  | Atom : generic_atom -> Sorts.boolean term

  | ForAll : Vars.evar list * Sorts.boolean term -> Sorts.boolean term
  | Exists : Vars.evar list * Sorts.boolean term -> Sorts.boolean term
  | And    : Sorts.boolean term * Sorts.boolean term -> Sorts.boolean term
  | Or     : Sorts.boolean term * Sorts.boolean term -> Sorts.boolean term
  | Not    : Sorts.boolean term -> Sorts.boolean term
  | Impl   : Sorts.boolean term * Sorts.boolean term -> Sorts.boolean term
  | True   : Sorts.boolean term
  | False  : Sorts.boolean term

type 'a t = 'a term

(*------------------------------------------------------------------*)
type message = Sorts.message term
type timestamp = Sorts.timestamp term
type formula = Sorts.boolean term

(*------------------------------------------------------------------*)
(** Subset of all atoms (the subsets are not disjoint). *)
    
type message_atom = [ `Message of (ord_eq,Sorts.message term) _atom]
                    
type trace_atom = [
  | `Timestamp of (ord,timestamp) _atom
  | `Index     of (ord_eq,Vars.index) _atom
  | `Happens   of Sorts.timestamp term
]

type trace_eq_atom = [
  | `Timestamp of (ord_eq, timestamp) _atom
  | `Index     of (ord_eq, Vars.index) _atom
]

(* Subsets of atoms that are equalities *)
type eq_atom = [
  | `Message   of (ord_eq, message) _atom
  | `Timestamp of (ord_eq, timestamp) _atom
  | `Index     of (ord_eq, Vars.index) _atom
]

(*------------------------------------------------------------------*)
let rec sort : type a. a term -> a Sorts.t =
  function
  | Fun _               -> Sorts.Message
  | Name _              -> Sorts.Message
  | Macro ((_,s,_),_,_) -> s
<<<<<<< HEAD
  | Seq _               -> Sorts.Message
  | Var v               -> Vars.sort v
  | Pred _              -> Sorts.Timestamp
  | Action _            -> Sorts.Timestamp
  | Init                -> Sorts.Timestamp
  | Diff (a, b)         -> sort a
  | ITE (a, b, c)       -> Sorts.Message
  | Find (a, b, c, d)   -> Sorts.Message
  | Atom _              -> Sorts.Boolean
  | ForAll _            -> Sorts.Boolean
  | Exists _            -> Sorts.Boolean
  | And _               -> Sorts.Boolean
  | Or _                -> Sorts.Boolean
  | Not _               -> Sorts.Boolean
  | Impl _              -> Sorts.Boolean
  | True                -> Sorts.Boolean
  | False               -> Sorts.Boolean

(*------------------------------------------------------------------*)
let disjunction_to_literals f =
  let exception Not_a_disjunction in

  let rec aux = function
=======
  | Seq _ -> Sorts.Message
  | Var v -> Vars.sort v
  | Pred _ -> Sorts.Timestamp
  | Action _ -> Sorts.Timestamp
  | Diff (a, b) -> sort a
  | ITE (a, b, c) -> Sorts.Message
  | Find (a, b, c, d) -> Sorts.Message
  | Atom _ -> Sorts.Boolean
  | ForAll _ -> Sorts.Boolean
  | Exists _ -> Sorts.Boolean
  | And _ -> Sorts.Boolean
  | Or _ -> Sorts.Boolean
  | Not _ -> Sorts.Boolean
  | Impl _ -> Sorts.Boolean
  | True -> Sorts.Boolean
  | False -> Sorts.Boolean

exception Not_a_disjunction

let rec disjunction_to_atom_list = function
>>>>>>> 0b5910fd
  | False -> []
  | Atom at -> [`Pos, at]
  | Not (Atom at) -> [`Neg, at]
  | Or (a, b) -> aux a @ aux b
  | _ -> raise Not_a_disjunction in

  try Some (aux f) with Not_a_disjunction -> None

(*------------------------------------------------------------------*)
(** Builtins *)

let mk f : fsymb = (f,[])

let f_diff = mk Symbols.fs_diff

(** Boolean function symbols, where booleans are typed as messages.
  * The true/false constants are used in message_of_formula,
  * and other symbols are used in an untyped way in Completion
  * (in some currently unused code). *)

let eboolean,emessage = Sorts.eboolean,Sorts.emessage

(** Boolean connectives *)

let f_false  = mk Symbols.fs_false
let f_true   = mk Symbols.fs_true
let f_and    = mk Symbols.fs_and
let f_or     = mk Symbols.fs_or
let f_not    = mk Symbols.fs_not
let f_ite    = mk Symbols.fs_ite

(** Fail *)

let f_fail   = mk Symbols.fs_fail

(** Xor and its unit *)

let f_xor    = mk Symbols.fs_xor
let f_zero   = mk Symbols.fs_zero

(** Successor over natural numbers *)

let f_succ   = mk Symbols.fs_succ

(** Pairing *)

let f_pair   = mk Symbols.fs_pair
let f_fst    = mk Symbols.fs_fst
let f_snd    = mk Symbols.fs_snd

(** Exp **)

let f_exp    = mk Symbols.fs_exp
let f_g      = mk Symbols.fs_g

(** Empty *)

let empty    = Fun (mk Symbols.fs_empty, [])

(** Length *)

let f_len    = mk Symbols.fs_len
let f_zeroes = mk Symbols.fs_zeroes

(*------------------------------------------------------------------*)
(** Convert a boolean term to a message term, used in frame macro definition **)

let boolToMessage b = ITE (b,Fun (f_true,[]),Fun (f_false,[]))

let pp_indices ppf l =
  if l <> [] then Fmt.pf ppf "(%a)" Vars.pp_list l

let pp_ord ppf = function
  | `Eq -> Fmt.pf ppf "="
  | `Neq -> Fmt.pf ppf "<>"
  | `Leq -> Fmt.pf ppf "<="
  | `Geq -> Fmt.pf ppf ">="
  | `Lt -> Fmt.pf ppf "<"
  | `Gt -> Fmt.pf ppf ">"

let rec is_and_happens = function
  | And (l, r) -> is_and_happens l && is_and_happens r
  | Atom (`Happens _) -> true
  | _ -> false

let rec pp : type a. Format.formatter -> a term -> unit = fun ppf -> function
  | Var m -> Fmt.pf ppf "%a" Vars.pp m

  | Fun ((s,[]),terms) when Symbols.to_string s = "pair" ->
      Fmt.pf ppf "%a"
        (Utils.pp_ne_list
           "<@[<hov>%a@]>"
           (Fmt.list ~sep:(fun ppf () -> Fmt.pf ppf ",@,") pp)) terms
        
  | Fun ((s,[]),[t1;t2]) when Symbols.to_string s = "exp" ->
    Fmt.pf ppf "%a^%a" pp t1 pp t2
      
  | Fun (f,terms) ->
      Fmt.pf ppf "%a%a"
        pp_fsymb f
        (Utils.pp_ne_list
           "(@[<hov>%a@])"
           (Fmt.list ~sep:(fun ppf () -> Fmt.pf ppf ",@,") pp)) terms
        
  | Name n -> pp_nsymb ppf n
                
  | Macro (m, l, ts) ->
      Fmt.pf ppf "@[%a%a@%a@]"
        pp_msymb m
        (Utils.pp_ne_list
           "(@[<hov>%a@])"
           (Fmt.list ~sep:Fmt.comma pp)) l
        pp ts
        
  | Seq (vs, b) ->
    Fmt.pf ppf "@[seq(@[%a->%a@])@]"
      Vars.pp_list vs pp b
      
  | Pred ts -> Fmt.pf ppf "@[<hov>pred(%a)@]" pp ts
                 
  | Action (symb,indices) ->
      Fmt.styled `Green
        (fun ppf () ->
           Fmt.pf ppf "%s%a" (Symbols.to_string symb) pp_indices indices)
        ppf ()
<<<<<<< HEAD
        
  | Init -> Fmt.styled `Green (fun ppf () -> Fmt.pf ppf "init") ppf ()
              
=======
>>>>>>> 0b5910fd
  | Diff (bl, br) ->
    Fmt.pf ppf "@[<1>diff(%a,@,%a)@]"
      pp bl pp br
      
  | ITE (b, c, d) ->
    if d = Fun (f_zero,[]) then
      Fmt.pf ppf "@[<3>(if@ %a@ then@ %a)@]"
        pp b pp c
    else if (c = Fun (f_true,[]) && d = Fun (f_false,[])) then
      Fmt.pf ppf "%a" pp b
    else
      Fmt.pf ppf "@[<3>(if@ %a@ then@ %a@ else@ %a)@]"
        pp b pp c pp d
        
  | Find (b, c, d, e) ->
    if e = Fun (f_zero,[]) then
      Fmt.pf ppf "@[<3>(try find %a such that@ %a@ in@ %a)@]"
        Vars.pp_list b pp c pp d
    else
      Fmt.pf ppf "@[<3>(try find %a such that@ %a@ in@ %a@ else@ %a)@]"
        Vars.pp_list b pp c pp d pp e
        
  | ForAll (vs, b) ->
    Fmt.pf ppf "@[forall (@[%a@]),@ %a@]"
      Vars.pp_typed_list vs pp b
      
  | Exists (vs, b) ->
    Fmt.pf ppf "@[exists (@[%a@]),@ %a@]"
      Vars.pp_typed_list vs pp b

  | And (Impl (bl1,br1), Impl(br2,bl2)) when bl1=bl2 && br1=br2 ->
    Fmt.pf ppf "@[<1>(%a@ <=>@ %a)@]"
      pp bl1 pp br1

  | And _ as f when is_and_happens f ->
    pp_and_happens ppf f
                                     
  | And (bl, br) ->
    Fmt.pf ppf "@[<1>(%a@ &&@ %a)@]"
      pp bl pp br
      
  | Or (bl, br) ->
    Fmt.pf ppf "@[<1>(%a@ ||@ %a)@]"
      pp bl pp br
      
  | Impl (bl, br) ->
    Fmt.pf ppf "@[<1>(%a@ =>@ %a)@]"
      pp bl pp br
      
  | Not b ->
    Fmt.pf ppf "not(@[%a@])" pp b
      
  | Atom a -> pp_generic_atom ppf a
                
  | True -> Fmt.pf ppf "True"
              
  | False -> Fmt.pf ppf "False"
               
and pp_message_atom ppf (`Message (o,tl,tr)) =
  Fmt.pf ppf "@[%a@ %a@ %a@]" pp tl pp_ord o pp tr
    
and pp_trace_atom ppf : trace_atom -> unit = function
  | `Timestamp (o,tl,tr) ->
    Fmt.pf ppf "@[<hv>%a@ %a@ %a@]" pp tl pp_ord o pp tr
      
  | `Index (o,il,ir) ->
    Fmt.pf ppf "@[<hv>%a@ %a@ %a@]" Vars.pp il pp_ord o Vars.pp ir

  | `Happens a -> pp_happens ppf [a]

and pp_generic_atom ppf = function                   
  | #message_atom as a -> pp_message_atom ppf a
                            
  | #trace_atom as a -> pp_trace_atom ppf a

and pp_happens ppf (ts : timestamp list) =
  Fmt.pf ppf "@[<hv 2>%a(%a)@]"
    pp_mname_s "happens"
    (Fmt.list ~sep:(fun fmt () -> Fmt.pf fmt ",@ ") pp) ts
  
and pp_and_happens ppf f =
  let rec collect acc = function
    | And (l, r) -> collect (collect acc l) r
    | Atom (`Happens ts) -> ts :: acc
    | _ -> assert false in

  pp_happens ppf (collect [] f)
    
(*------------------------------------------------------------------*)
(** Declare input and output macros.
  * We assume that they are the only symbols bound to Input/Output. *)
let in_macro    = (Symbols.inp,   Sorts.Message, [])
let out_macro   = (Symbols.out,   Sorts.Message, [])
let frame_macro = (Symbols.frame, Sorts.Message, [])

let cond_macro  = (Symbols.cond, Sorts.Boolean, [])
let exec_macro  = (Symbols.exec, Sorts.Boolean, [])

let rec pts : type a. timestamp list -> a term -> timestamp list = fun acc -> function
  | Fun (_, lt) -> List.fold_left pts acc lt
  | Macro (s, l, ts) ->
     if Obj.magic s = in_macro then (Pred ts) :: acc else
       List.fold_left pts (ts :: acc) l
  | Name _ -> acc
  | Var _ -> []
  | ITE (f,t,e) -> List.fold_left pts (pts acc f) [t;e]
  | _ -> failwith "Not implemented"

let precise_ts t = pts [] t |> List.sort_uniq Stdlib.compare

(*------------------------------------------------------------------*)
(** Substitutions *)

type esubst = ESubst : 'a term * 'a term -> esubst

type subst = esubst list

exception Uncastable

let cast: type a b. a Sorts.sort -> b term -> a term =
  fun kind t ->
  match kind, sort t with
     | Sorts.Index, Sorts.Index -> t
     | Sorts.Message, Sorts.Message -> t
     | Sorts.Boolean, Sorts.Boolean -> t
     | Sorts.Timestamp, Sorts.Timestamp -> t
     | _ -> raise Uncastable


let rec assoc : type a. subst -> a term -> a term =
  fun subst term ->
  match subst with
  | [] -> term
  | ESubst (t1,t2)::q ->
    try
      let term2 = cast (sort t1) term in
      if term2 = t1 then cast (sort term) t2 else assoc q term
    with Uncastable -> assoc q term

exception Substitution_error of string

let pp_esubst ppf (ESubst (t1,t2)) =
  Fmt.pf ppf "%a->%a" pp t1 pp t2

let pp_subst ppf s =
  Fmt.pf ppf "@[<hv 0>%a@]"
    (Fmt.list ~sep:(fun ppf () -> Fmt.pf ppf ",@ ") pp_esubst) s

let subst_var : type a. subst -> a Vars.var -> a Vars.var =
    fun subst var ->
    match assoc subst (Var var) with
    | Var var -> var
    | _ -> raise @@ Substitution_error
        "Must map the given variable to another variable"

let subst_macro (s:subst) (symb, sort, is) =
  (symb, sort, List.map (subst_var s) is)

(*------------------------------------------------------------------*)
module Sv = Vars.Sv

let get_set_vars : 'a term -> Sv.t =
  fun term ->

  let rec termvars : type a. a term -> Sv.t -> Sv.t = fun t vars -> match t with
    | Action (_,indices) -> Sv.add_list vars indices
    | Var tv -> Sv.add (Vars.EVar tv) vars
    | Pred ts -> termvars ts vars
    | Fun ((_,indices), lt) ->
        let vars = Sv.add_list vars indices in
        List.fold_left (fun vars x -> termvars x vars) vars lt

    | Macro ((_,_,indices), l, ts) ->
      let vars = Sv.add_list vars indices in
      termvars ts (termsvars l vars)
    | Seq (a, b) ->
      Sv.diff
        (termvars b vars)
<<<<<<< HEAD
        (Sv.of_list (List.map (fun x -> Vars.EVar x) a))
    | Name (_,indices) -> Sv.add_list vars indices
    | Init -> vars
=======
        (S.of_list (List.map (fun x -> Vars.EVar x) a))
    | Name (_,indices) -> S.add_list vars indices
>>>>>>> 0b5910fd
    | Diff (a, b) -> termvars a (termvars b vars)
    | ITE (a, b, c) -> termvars a (termvars b (termvars c vars))
    | Find (a, b, c, d) ->
      Sv.diff
        (termvars b (termvars c (termvars d vars)))
        (Sv.of_list (List.map (fun x -> Vars.EVar x) a))
    | Atom a -> generic_atom_vars a vars
    | ForAll (a, b) -> Sv.diff (termvars b vars) (Sv.of_list a)
    | Exists (a, b) -> Sv.diff (termvars b vars) (Sv.of_list a)
    | And (a, b) ->  termvars a (termvars b vars)
    | Or (a, b) ->  termvars a (termvars b vars)
    | Not a -> termvars a vars
    | Impl (a, b) ->  termvars a (termvars b vars)
    | True -> vars
    | False -> vars

  and termsvars : type a. a term list -> Sv.t -> Sv.t = fun terms vars ->
    List.fold_left (fun vars x -> termvars x vars) vars terms
    
  and message_atom_vars (`Message (ord, a1, a2)) vars =
   termvars a1 (termvars a2 vars)

  and trace_atom_vars at vars = match at with
    | `Timestamp (ord, ts, ts') ->
      termvars ts (termvars ts' vars)
    | `Index (ord, i, i') ->
      termvars (Var i) (termvars (Var i') vars)
    | `Happens ts -> termvars ts vars
                       
  and generic_atom_vars t vars = match t with
    | #message_atom as a -> message_atom_vars a vars
    | #trace_atom as a -> trace_atom_vars a vars
  in
  
  termvars term Sv.empty

let get_vars t = get_set_vars t |> Sv.elements

let fv t = get_set_vars t

(*------------------------------------------------------------------*)
(** Smart constructors for boolean terms. *)

let mk_not t1 = match t1 with
  | Not t -> t
  | t -> Not t

let mk_and t1 t2 = match t1,t2 with
  | True, t | t, True -> t
  | t1,t2 -> And (t1,t2)

let mk_ands ts = List.fold_left mk_and True ts

let mk_or t1 t2 = match t1,t2 with
  | False, t | t, False -> t
  | t1,t2 -> Or (t1,t2)

let mk_ors ts = List.fold_left mk_or False ts

let mk_impl t1 t2 = match t1,t2 with
  | False, _ -> True
  | True, t -> t
  | t1,t2 -> Impl (t1,t2)

let mk_impls ts t =
  List.fold_left (fun tres t0 -> mk_impl t0 tres) t ts

let mk_ite c t e = match c with
  | True -> t
  | False -> e
  | _ -> ITE (c,t,e)

let mk_forall l f = 
  if l = [] then f 
  else match f with
    | ForAll (l', f) -> ForAll (l @ l', f)
    | _ -> ForAll (l, f)

let mk_exists l f = 
  if l = [] then f 
  else match f with
    | Exists (l', f) -> Exists (l @ l', f)
    | _ -> Exists (l, f)

let message_of_formula f =
  ITE (f, Fun (f_true,[]), Fun (f_false,[]))

let mk_timestamp_leq t1 t2 = match t1,t2 with
  | _, Pred t2' -> `Timestamp (`Lt, t1, t2')
  | _ -> `Timestamp (`Leq, t1, t2)

(** Operations on vectors of indices of the same length. *)
let mk_indices_neq vect_i vect_j =
  List.fold_left
    (fun acc e -> mk_or acc e)
    False
    (List.map2 (fun i j -> Atom (`Index (`Neq, i, j))) vect_i vect_j)

let mk_indices_eq vect_i vect_j =
  List.fold_left
    (fun acc e -> mk_and acc e)
    True
    (List.map2 (fun i j ->
         if i = j then True else Atom (`Index (`Eq, i, j))
       ) vect_i vect_j)

(*------------------------------------------------------------------*)
(** given a variable [x] and a subst [s], remove from [s] all
    substitution [v->_]. *)
let filter_subst (var:Vars.evar) (s:subst) =
  let s = 
    List.fold_left (fun acc (ESubst (x, y)) ->
        if Sv.is_empty (Sv.inter (Sv.singleton var) (get_set_vars x))
        then (ESubst (x, y))::acc
        else acc
      ) [] s in 

  List.rev s


let rec subst : type a. subst -> a term -> a term = fun s t ->
  let new_term : a term =
    match t with
    | Fun ((fs,is), lt) ->
      Fun ((fs, List.map (subst_var s) is),
           List.map (subst s) lt)
    | Name (ns,is) -> Name (ns, List.map (subst_var s) is)
    | Macro (m, l, ts) ->
      Macro (subst_macro s m, List.map (subst s) l, subst s ts)

    (* Seq in annoying to do *)
    | Seq ([], f) -> Seq ([], subst s f)

    | Seq ([a], f) -> 
      let a, f = subst_binding (Vars.EVar a) s f in
      let a = Vars.ecast a Sorts.Index in
      Seq ([a],f)

    | Seq (a :: vs, f) -> 
      let a, f = subst_binding (Vars.EVar a) s (Seq (vs,f)) in
      let a = Vars.ecast a Sorts.Index in
      let vs, f = match f with
        | Seq (vs, f) -> vs, f
        | _ -> assert false in
      Seq (a :: vs,f)
      
    | Var m -> Var m
    | Pred ts -> Pred (subst s ts)
    | Action (a,indices) -> Action (a, List.map (subst_var s) indices)
    | Diff (a, b) -> Diff (subst s a, subst s b)
    | ITE (a, b, c) -> ITE (subst s a, subst s b, subst s c)
    | Atom a-> Atom (subst_generic_atom s a)
    | And (a, b) -> And (subst s a, subst s b)
    | Or (a, b) -> Or (subst s a, subst s b)
    | Not a -> Not (subst s a)
    | Impl (a, b) -> Impl (subst s a, subst s b)
    | True -> True
    | False -> False

    | ForAll ([], f) -> subst s f

    | ForAll (a :: vs, f) ->
      let a, f = subst_binding a s (ForAll (vs,f)) in
      mk_forall [a] f

    | Exists ([], f) -> subst s f

    | Exists (a :: vs, f) ->
      let a, f = subst_binding a s (Exists (vs,f)) in
      mk_exists [a] f

    | Find ([], b, c, d) -> Find ([], subst s b, subst s c, subst s d) 

    | Find (v :: vs, b, c, d) -> 
      (* used because [v :: vs] are not bound in [d]  *)
      let dummy = Fun (f_zero,[]) in

      let v, f = subst_binding (Vars.EVar v) s (Find (vs, b, c, dummy)) in
      let v = Vars.ecast v Sorts.Index in
      match f with
      | Find (vs, b, c, _) -> Find (v :: vs, b, c, subst s d) 
      | _ -> assert false
  in
  assoc s new_term

and subst_binding 
  : type a. Vars.evar -> esubst list -> a term -> Vars.evar * a term =
  fun var s f ->
  let right_fv = 
    List.fold_left (fun acc (ESubst (x, y)) -> 
        Sv.union acc (get_set_vars y)
      ) Sv.empty s in

  let all_vars = 
    List.fold_left (fun acc (ESubst (x, y)) -> 
        Sv.union acc (get_set_vars x)
      ) right_fv s in

  let env = ref (Vars.of_list (Sv.elements all_vars)) in

  (* clear [v] entries in [s] *)
  let s = filter_subst var s in

  (* if [v] is appears in the RHS of [s], refresh [v] carefully *)
  let var, s = 
    if Sv.mem var right_fv 
    then 
      match var with 
      | Vars.EVar v ->
        let new_v = Vars.make_fresh_from_and_update env v in
        let s = (ESubst (Var v,Var new_v)) :: s in
        
        ( Vars.EVar new_v, s)
    else ( var, s ) in
  
  var, subst s f

and subst_message_atom (s : subst) (`Message (ord, a1, a2)) =
  `Message (ord, subst s a1, subst s a2)

and subst_trace_atom (s:subst) = function
  | `Happens a -> `Happens (subst s a)
                            
  | `Timestamp (ord, ts, ts') ->
    `Timestamp (ord, subst s ts, subst s ts')
      
  | `Index (ord, i, i') ->
    `Index(ord, subst_var s i,subst_var s i')
      
and subst_generic_atom s = function
  | #message_atom as a -> (subst_message_atom s a :> generic_atom)
  | #trace_atom   as a -> (subst_trace_atom s a :> generic_atom)

let subst_macros_ts table l ts t =
  let rec subst_term : type a. a term -> a term = fun t -> match t with
    | Macro ((symb,s,ind), terms, ts') ->
      let terms' = List.map subst_term terms in
      begin match Symbols.Macro.get_all symb table with
      | Symbols.State _, _ ->
        if (List.mem (Symbols.to_string symb) l && ts=ts')
        then Macro((symb,s,ind), terms', ts')
        else Macro((symb,s,ind), terms', Pred(ts'))
      | _ -> Macro((symb,s,ind), terms', ts')
      end
    | Fun (f,terms) -> Fun (f, List.map subst_term terms)
    | Seq (a, b) -> Seq (a, subst_term b)
    | Diff (a, b) -> Diff (subst_term a, subst_term b)
    | ITE (a, b, c) -> ITE (subst_term a, subst_term b, subst_term c)
    | Find (vs, b, t, e) -> Find (vs, subst_term b, subst_term t, subst_term e)
    | ForAll (vs, b) -> ForAll (vs, subst_term b)
    | Exists (vs, b) -> Exists (vs, subst_term b)
    | And (a, b) -> And (subst_term a, subst_term b)
    | Or (a, b) -> Or (subst_term a, subst_term b)
    | Not a -> Not (subst_term a)
    | Impl (a, b) -> Impl (subst_term a, subst_term b)
    | Atom a -> Atom (subst_generic_atom a)
    | _ -> t
  and subst_message_atom (`Message (ord, a1, a2)) =
    `Message (ord, subst_term a1, subst_term a2)
  and subst_generic_atom a = match a with
    | #message_atom as a -> (subst_message_atom a :> generic_atom)
    | _ -> a
  in
  subst_term t


(*------------------------------------------------------------------*)
(** Simplification *)

let not_ord_eq o = match o with
  | `Eq -> `Neq
  | `Neq -> `Eq

let not_ord_eq (o,l,r) = (not_ord_eq o, l, r)

(*------------------------------------------------------------------*)
let not_message_atom (at : message_atom) = match at with
  | `Message t          -> `Message (not_ord_eq t)

let not_trace_eq_atom (at : trace_eq_atom) : trace_eq_atom = match at with
  | `Timestamp (o,t,t') -> `Timestamp (not_ord_eq (o,t,t'))
  | `Index (o,i,i')     -> `Index     (not_ord_eq (o,i,i'))

let not_eq_atom (at : eq_atom) : eq_atom = match at with
  | `Timestamp (o,t,t') -> `Timestamp (not_ord_eq (o,t,t'))
  | `Index (o,i,i')     -> `Index     (not_ord_eq (o,i,i'))
  | `Message t          -> `Message   (not_ord_eq t)

let rec not_simpl = function
    | Exists (vs, f) -> ForAll(vs, not_simpl f)
    | ForAll (vs, f) -> Exists(vs, not_simpl f)
    | And (a, b)     -> Or (not_simpl a, not_simpl b)
    | Or (a, b)      -> And (not_simpl a, not_simpl b)
    | Impl (a, b)    -> And(a, not_simpl b)
    | True           -> False
    | False          -> True
    | Not f          -> f
    | Atom atom ->
      begin
        match atom with
        | (`Message _                 as at)
        | (`Index _                   as at)
        | (`Timestamp (#ord_eq, _, _) as at) ->
          Atom (not_eq_atom at :> generic_atom)

        | `Timestamp _ | `Happens _  -> Not (Atom atom)
      end          
    | m -> Not m


(*------------------------------------------------------------------*)
(** Projection *)

type projection = PLeft | PRight | PNone

let pi_term ~projection term =

  let rec pi_term : type a. projection -> a term -> a term = fun s t ->
  match t with
  | Fun (f,terms) -> Fun (f, List.map (pi_term s) terms)
  | Name n -> Name n
  | Macro (m, terms, ts) -> Macro(m, List.map (pi_term s) terms, pi_term s ts)
  | Seq (a, b) -> Seq (a, pi_term s b)
  | Pred t -> Pred (pi_term s t)
  | Action (a, b) -> Action (a, b)
  | Var a -> Var a
  | Diff (a, b) ->
    begin
      match s with
      | PLeft -> pi_term s a
      | PRight -> pi_term s b
      | PNone -> Diff (a, b)
    end
  | ITE (a, b, c) -> ITE (pi_term s a, pi_term s b, pi_term s c)
  | Find (vs, b, t, e) -> Find (vs, pi_term s b, pi_term s t, pi_term s e)
  | ForAll (vs, b) -> ForAll (vs, pi_term s b)
  | Exists (vs, b) -> Exists (vs, pi_term s b)
  | And (a, b) -> And (pi_term s a, pi_term s b)
  | Or (a, b) -> Or (pi_term s a, pi_term s b)
  | Not a -> Not (pi_term s a)
  | Impl (a, b) -> Impl (pi_term s a, pi_term s b)
  | True -> True
  | False -> False
  | Atom a -> Atom (pi_generic_atom s a)

  and pi_generic_atom s = function
   | `Message  (o,t1,t2)      -> `Message (o, pi_term s t1, pi_term s t2)
   | `Timestamp (o, ts1, ts2) -> `Timestamp (o, pi_term s ts1, pi_term s ts2)
   | `Index (o, i1, i2) as r  -> r
   | `Happens t               -> `Happens (pi_term s t)

  in pi_term projection term

let rec head_pi_term : type a. projection -> a term -> a term =
  fun s t ->
  match t,s with
  | Diff (t,_), PLeft
  | Diff (_,t), PRight -> head_pi_term s t
  | _ -> t

let diff a b =
  let a = match a with Diff (a,_) | a -> a in
  let b = match b with Diff (_,b) | b -> b in
  if a = b then a else Diff (a,b)

let head_normal_biterm : type a. a term -> a term = fun t ->
  match head_pi_term PLeft t, head_pi_term PRight t with
  | Fun (f,l), Fun (f',l') when f=f' -> Fun (f, List.map2 diff l l')
  | Name n, Name n' when n=n' -> Name n
  | Macro (m,l,ts), Macro (m',l',ts') when m=m' && ts=ts' ->
      Macro (m, List.map2 diff l l', ts)
  | Pred t, Pred t' -> Pred (diff t t')
  | Action (a,is), Action (a',is') when a=a' && is=is' -> Action (a,is)
  | Var x, Var x' when x=x' -> Var x
  | ITE (i,t,e), ITE (i',t',e') -> ITE (diff i i', diff t t', diff e e')
  | Find (is,c,t,e), Find (is',c',t',e') when is=is' ->
      Find (is, diff c c', diff t t', diff e e')
  | Atom a, Atom a' when a=a' -> Atom a
  | Atom (`Message (o,u,v)), Atom (`Message (o',u',v')) when o=o' ->
      Atom (`Message (o, diff u u', diff v v'))
  | ForAll (vs,f), ForAll (vs',f') when vs=vs' -> ForAll (vs, diff f f')
  | Exists (vs,f), Exists (vs',f') when vs=vs' -> Exists (vs, diff f f')
  | And  (f,g), And  (f',g') -> And  (diff f f', diff g g')
  | Or   (f,g), Or   (f',g') -> Or   (diff f f', diff g g')
  | Impl (f,g), Impl (f',g') -> Impl (diff f f', diff g g')
  | Not f, Not f' -> Not (diff f f')
  | True, True -> True
  | False, False -> False
  | t,t' -> diff t t'

let make_bi_term  : type a. a term -> a term -> a term = fun t1 t2 ->
  head_normal_biterm (Diff (t1, t2))


(*------------------------------------------------------------------*)
(** {2 Destructors} *)

let rec destr_exists = function
  | Exists (vs, f) -> 
    begin
      match destr_exists f with
      | Some (vs', f) -> Some (vs @ vs', f)
      | None -> Some (vs, f)
    end
  | _ -> None

let rec destr_forall = function
  | ForAll (vs, f) -> 
    begin
      match destr_forall f with
      | Some (vs', f) -> Some (vs @ vs', f)
      | None -> Some (vs, f)
    end
  | _ -> None

let rec destr_or = function
  | Or (f, g) -> Some (f,g) 
  | _ -> None

let rec destr_ors l f = match l, f with
  | _ when l < 0 -> assert false
  | 1, _ -> Some [f]
  | _, Or (f, g) -> omap (fun l -> l @ [g]) (destr_ors (l-1) f)
  | _ -> None

let rec destr_and = function
  | And (f, g) -> Some (f,g) 
  | _ -> None

let rec destr_ands l f = match l, f with
  | _ when l < 0 -> assert false
  | 1, _ -> Some [f]
  | _, And (f, g) -> omap (fun l -> l @ [g]) (destr_ands (l-1) f)
  | _ -> None

let rec destr_impl = function
  | Impl (f, g) -> Some (f,g) 
  | _ -> None

let rec destr_impls l f = match l, f with
  | _ when l < 0 -> assert false
  | 1, _ -> Some [f]
  | _, Impl (f, g) -> omap (fun l -> l @ [g]) (destr_impls (l-1) f)
  | _ -> None

(*------------------------------------------------------------------*)
(** {2 Tests} *)

let () =
  let mkvar x s = Var (snd (Vars.make_fresh Vars.empty_env s x)) in
  Checks.add_suite "Head normalization" [
    "Macro, different ts", `Quick, begin fun () ->
      let ts = mkvar "ts" Sorts.Timestamp in
      let ts' = mkvar "ts'" Sorts.Timestamp in
      let m = in_macro in
      let t = Diff (Macro (m,[],ts), Macro (m,[],ts')) in
      let r = head_normal_biterm t in
      assert (r = t)
    end ;
    "Boolean operator", `Quick, begin fun () ->
      let f = mkvar "f" Sorts.Boolean in
      let g = mkvar "g" Sorts.Boolean in
      let f' = mkvar "f'" Sorts.Boolean in
      let g' = mkvar "g'" Sorts.Boolean in
      let t = Diff (And (f,g), And (f',g')) in
        assert (head_normal_biterm t = And (Diff (f,f'), Diff (g,g')))
    end ;
  ] ;
  Checks.add_suite "Projection" [
    "Simple example", `Quick, begin fun () ->
      let a = mkvar "a" Sorts.Message in
      let b = mkvar "b" Sorts.Message in
      let c = mkvar "c" Sorts.Message in
      let def = Symbols.Abstract 2 in
      let table,f =
        Symbols.Function.declare_exact Symbols.builtins_table "f" (0,def) in
      let f x = Fun ((f,[]),[x]) in
      let t = Diff (f (Diff(a,b)), c) in
      let r = head_pi_term PLeft t in
        assert (pi_term  ~projection:PLeft t = f a) ;
        assert (r = f (Diff (a,b)))
    end ;
  ]<|MERGE_RESOLUTION|>--- conflicted
+++ resolved
@@ -127,31 +127,6 @@
   | Fun _               -> Sorts.Message
   | Name _              -> Sorts.Message
   | Macro ((_,s,_),_,_) -> s
-<<<<<<< HEAD
-  | Seq _               -> Sorts.Message
-  | Var v               -> Vars.sort v
-  | Pred _              -> Sorts.Timestamp
-  | Action _            -> Sorts.Timestamp
-  | Init                -> Sorts.Timestamp
-  | Diff (a, b)         -> sort a
-  | ITE (a, b, c)       -> Sorts.Message
-  | Find (a, b, c, d)   -> Sorts.Message
-  | Atom _              -> Sorts.Boolean
-  | ForAll _            -> Sorts.Boolean
-  | Exists _            -> Sorts.Boolean
-  | And _               -> Sorts.Boolean
-  | Or _                -> Sorts.Boolean
-  | Not _               -> Sorts.Boolean
-  | Impl _              -> Sorts.Boolean
-  | True                -> Sorts.Boolean
-  | False               -> Sorts.Boolean
-
-(*------------------------------------------------------------------*)
-let disjunction_to_literals f =
-  let exception Not_a_disjunction in
-
-  let rec aux = function
-=======
   | Seq _ -> Sorts.Message
   | Var v -> Vars.sort v
   | Pred _ -> Sorts.Timestamp
@@ -169,10 +144,11 @@
   | True -> Sorts.Boolean
   | False -> Sorts.Boolean
 
-exception Not_a_disjunction
-
-let rec disjunction_to_atom_list = function
->>>>>>> 0b5910fd
+(*------------------------------------------------------------------*)
+let disjunction_to_literals f =
+  let exception Not_a_disjunction in
+
+  let rec aux = function
   | False -> []
   | Atom at -> [`Pos, at]
   | Not (Atom at) -> [`Neg, at]
@@ -236,6 +212,9 @@
 
 let f_len    = mk Symbols.fs_len
 let f_zeroes = mk Symbols.fs_zeroes
+
+(** Init action *)
+let init = Action(Symbols.init_action,[])
 
 (*------------------------------------------------------------------*)
 (** Convert a boolean term to a message term, used in frame macro definition **)
@@ -298,12 +277,7 @@
         (fun ppf () ->
            Fmt.pf ppf "%s%a" (Symbols.to_string symb) pp_indices indices)
         ppf ()
-<<<<<<< HEAD
-        
-  | Init -> Fmt.styled `Green (fun ppf () -> Fmt.pf ppf "init") ppf ()
-              
-=======
->>>>>>> 0b5910fd
+
   | Diff (bl, br) ->
     Fmt.pf ppf "@[<1>diff(%a,@,%a)@]"
       pp bl pp br
@@ -482,14 +456,8 @@
     | Seq (a, b) ->
       Sv.diff
         (termvars b vars)
-<<<<<<< HEAD
         (Sv.of_list (List.map (fun x -> Vars.EVar x) a))
     | Name (_,indices) -> Sv.add_list vars indices
-    | Init -> vars
-=======
-        (S.of_list (List.map (fun x -> Vars.EVar x) a))
-    | Name (_,indices) -> S.add_list vars indices
->>>>>>> 0b5910fd
     | Diff (a, b) -> termvars a (termvars b vars)
     | ITE (a, b, c) -> termvars a (termvars b (termvars c vars))
     | Find (a, b, c, d) ->
