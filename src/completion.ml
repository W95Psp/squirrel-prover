--- conflicted
+++ resolved
@@ -1,10 +1,6 @@
 open Utils
-<<<<<<< HEAD
 open Term
 open Formula
-=======
-open Bformula
->>>>>>> 6d6106c0
 
 module Cst = struct
   type t =
