--- conflicted
+++ resolved
@@ -14,7 +14,7 @@
 
 val get_current_goal : unit -> (Goal.statement * Goal.t) option
 
-val get_current_system : unit -> SE.t option
+val get_current_system : unit -> SE.context option
 
 (** Current mode of the prover:
     - [GoalMode] : waiting for the next goal.
@@ -175,7 +175,7 @@
 
 (** User printing query *)
 type print_query =
-  | Pr_system    of SE.p_system_expr option (* [None] means current system *)
+  | Pr_system    of SE.parsed_t option (* [None] means current system *)
   | Pr_statement of lsymb
 
 (*------------------------------------------------------------------*)
@@ -245,11 +245,7 @@
   | InvalidAbsType
   | InvalidCtySpace of string list
   | DuplicateCty of string
-<<<<<<< HEAD
-=======
   | NotTSOrIndex
-
->>>>>>> 862fe726
   | NonDetOp
 
 type dkind = KDecl | KGoal
