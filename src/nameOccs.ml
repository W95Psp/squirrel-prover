(* Generic functions to search illegal occurrences of names,
   and generate the appropriate proof obligations.
   Building upon Iter and Match.
   For use when writing tactics, eg gdh, fresh. *)

open Term
open Utils

module TS = TraceSequent

module Hyps = TS.LocalHyps

type lsymb = Theory.lsymb

module MP = Match.Pos
module Sp = MP.Sp
module SE = SystemExpr


(*------------------------------------------------------------------*)
(* Functions handling macro expansion in terms, when allowed *)

(* information used to check if a macro can be expanded in a term.
     - the current sequent, for direct occurrences; 
     - the action for the iocc that produced the term, for indirect ones;
     - and in any case the trace context. *)
type expand_info = 
  | EI_direct   of TS.sequent * Constr.trace_cntxt
  | EI_indirect of term * Constr.trace_cntxt

(** gets the sequent for the direct occurrence we're looking at *)
let get_sequent (info:expand_info) : TS.sequent option =
  match info with
  | EI_direct (s,_) -> Some s
  | _ -> None

(** gets the action for the iocc that produced the term we're looking at *)
let get_action (info:expand_info) : term option =
  match info with
  | EI_indirect (a,_) -> Some a
  | _ -> None

(** gets the trace context *)
let get_context (info:expand_info) : Constr.trace_cntxt =
  match info with
  | EI_indirect (_, c) -> c
  | EI_direct (_, c) -> c


(** expands t if it is a macro and we can check that its timestamp happens
    using info (not recursively).
    Returns Some t' if t expands to t', None if no expansion was performed *)
let expand_macro_check_once (info:expand_info) (t:term) : term option =
  match t with
  | Macro (m, l, ts) ->
     if match info with
        | EI_direct (s, _) -> TS.query_happens ~precise:true s ts
        | EI_indirect (a, _) -> true (* ts = a is unsound *)
     (* checking the shape may be better?
         as long as we call on ioccs produced by fold_macro_support,
         invariant: expansion is always allowed *)
     (* we need to know that if a macro does not expand here,
         then it will be handled by another iocc *)
     then
       match Macros.get_definition (get_context info) m ts with
       | `Def t' -> Some t'
       | `Undef | `MaybeDef -> None
     else
       None
  | _ -> None

(** expands t as much as possible, recursively
    (only at toplevel, not in subterms) *)
let rec expand_macro_check_all (info:expand_info) (t:term) : term =
  match t with
  | Macro (m, l, ts) ->
     if match info with
        | EI_direct (s, _) -> TS.query_happens ~precise:true s ts
        | EI_indirect (a, _) -> true
     then
       match Macros.get_definition (get_context info) m ts with
       | `Def t' -> expand_macro_check_all info t'
       | `Undef | `MaybeDef -> t
     else
       t
  | _ -> t


(** returns (u, v) such that t = (u = v), or None if not possible.
    (unfolds the macros when possible) *) 
let destr_eq_expand
      (info:expand_info)
      (t:term) : (term * term) option =
  let t' = expand_macro_check_all info t in
  if not (Term.is_eq t') then None
  else Term.destr_eq t'



(*------------------------------------------------------------------*)
(* taken directly from the old fresh.ml *)

(** Exception raised when a forbidden occurrence of a message variable
    is found. *)
exception Var_found

(* Functions to find all timestamps occurring in a term *)

(* type of a timestamp occurrence *)
type ts_occ = Term.term Iter.occ

type ts_occs = ts_occ list


(** remove from occs occurrences that are subsumed by another.
    occ1 subsumes occ2 if they are equal or if occ1 is essentially pred(occ2) *)
let clear_subsumed_timestamps (occs : ts_occs) : ts_occs =
  let subsumes (occ1 : ts_occ) (occ2 : ts_occ) =
    (* for now, positions are not allowed here. *)
    assert (Sp.is_empty occ1.occ_pos && Sp.is_empty occ2.occ_pos);

    (* Future work: alpha-renaming *)
    List.length occ1.occ_vars = 
      List.length occ2.occ_vars &&
        List.for_all2 (=) occ1.occ_vars occ2.occ_vars &&
          occ1.occ_cond = occ2.occ_cond &&
            (occ1.occ_cnt = occ2.occ_cnt || occ1.occ_cnt = Term.mk_pred occ2.occ_cnt)
  in
  let occs =
    List.fold_left (fun acc occ ->
        let acc = List.filter (fun occ' -> not (subsumes occ occ')) acc in
        if List.exists (fun occ' -> subsumes occ' occ) acc
        then acc
        else occ :: acc
      ) [] occs
  in
  List.rev occs


(** Gathers all timestamps at which macros occur in a term. *)
let get_actions_ext
      (contx : Constr.trace_cntxt)
      (t : Term.term)
      ?(fv:Vars.vars=[])
      (info:expand_info)
      ~(env:Vars.env) (* for fold_shallow for renaming *)
    : ts_occs =
  let system = contx.system in
  let se = (SE.reachability_context system).set in
  let rec get (t : term)
            ~(fv:Vars.vars) ~(cond:Term.terms) ~(p:MP.pos) ~(se:SE.arbitrary)
          : ts_occs =
    match t with
    | Macro (m, l, ts) ->
       begin
         match expand_macro_check_once info t with
         | Some t' -> get ~fv ~cond ~p ~se t'
         | None -> 
            let ts = match Symbols.Macro.get_def m.s_symb contx.table with
              | Symbols.Input -> Term.mk_pred ts
              | _             -> ts
            in
            let occ = Iter.{
                  occ_cnt  = ts;
                  occ_vars = List.rev fv;
                  occ_cond = cond;
                  occ_pos  = Sp.empty; } (* we don't handle positions here for now *)
            in
            [occ] @ get ~fv ~cond ~p ~se ts
       end
    | _ ->
       MP.fold_shallow
         (fun t' se fv cond p occs ->
           occs @ (get t' ~fv ~cond ~p ~se))
         ~env ~se ~fv ~p ~cond [] t
  in
  get t ~fv ~cond:[] ~p:MP.root ~se


(** Return timestamps occuring in macros in a list of terms *)
let get_macro_actions
      (contx : Constr.trace_cntxt)
      ~(env: Vars.env)
      (sources : (term * expand_info) list) : ts_occs
  =
  let actions =
    List.concat_map (fun (t, ei) -> get_actions_ext contx t ei ~env) sources
  in
  clear_subsumed_timestamps actions


(*------------------------------------------------------------------*)
(* Occurrence of a name *)

(* information used to remember where an occurrence was found.
   - the name it's in collision with,
   - a subterm where it was found (for printing),
   - optionally the action producing the iocc where
     it was found, for indirect occs *) 
type occ_info = {oi_name:nsymb; oi_subterm:term; oi_action:term option}

(** constructs an occ_info *)
let mk_oinfo ?(ac:term option=None) (m:nsymb) (st:term) : occ_info =
  {oi_name = m; oi_subterm = st; oi_action = ac}

type name_occ = (nsymb * occ_info) Iter.occ
type name_occs = name_occ list


(** constructs a name occurrence *)
let mk_nocc (n:nsymb) (info:occ_info) 
      (fv:Vars.vars) (cond:terms) (pos:Sp.t) : name_occ =
  Iter.{occ_cnt = (n, info);
        occ_vars = fv;
        occ_cond = cond;
        occ_pos = pos;}


(** internally used to print a description of the occurrence *)
let pp_internal (ppf:Format.formatter) (occ:name_occ) : unit =
  let (n, oinfo) = occ.occ_cnt in
  match oinfo.oi_action with
  | Some a ->
     Fmt.pf ppf
       "%a @,(collision with %a)@ in action %a@ @[<hov 2>in term@ @[%a@]@]"
       Term.pp_nsymb n 
       Term.pp_nsymb oinfo.oi_name
       Term.pp a
       Term.pp oinfo.oi_subterm
  | None ->
     Fmt.pf ppf
       "%a @,(collision with %a)@ @[<hov 2>in term@ @[%a@]@]"
       Term.pp_nsymb n 
       Term.pp_nsymb oinfo.oi_name
       Term.pp oinfo.oi_subterm

(** prints a description of the occurrence *)
let pp (ppf:Format.formatter) (occ:name_occ) : unit =
  Printer.pr "  @[<hv 2>%a@]@;@;" pp_internal occ

(** prints a description of a subsumed occurrence *)
let pp_sub (ppf:Format.formatter) (occ:name_occ) : unit =
  Printer.pr "  @[<hv 2>(subsumed) %a@]@;@;" pp_internal occ



(*------------------------------------------------------------------*)
(* Occurrence subsumption (aka inclusion) *)

(** checks if all instances of [o1] are instances of [o2].
    [o1] and [o2] actions must have the same action name *)
let occ_incl
      (table : Symbols.table)
      (system : SE.fset)
      (o1 : name_occ)
      (o2 : name_occ)
    : bool =
  (* for now, positions not allowed here *)
  assert (Sp.is_empty o1.occ_pos && Sp.is_empty o2.occ_pos);

  (* build a dummy term, which we use to match in one go all elements of
     the two occurrences *)
  let mk_dummy (o:name_occ) =
    let n, oi = o.occ_cnt in
    let phi_ac = match oi.oi_action with
      | None -> Term.mk_false
      | Some a -> Term.mk_eq ~simpl:false Term.init a
    in
    let phi_n = Term.mk_eq ~simpl:false (Term.mk_name n) (Term.mk_name n) in
    let phi_cond = Term.mk_ands ~simpl:false o.occ_cond in
    Term.mk_ands ~simpl:false [phi_ac; phi_n; phi_cond]
  in
  let pat2 = Term.{
        pat_tyvars = [];
        pat_vars   = Vars.Sv.of_list o2.occ_vars;
        pat_term   = mk_dummy o2;
             }
  in  
  let context = SE.reachability_context system in
  match Match.T.try_match table context (mk_dummy o1) pat2 with
  | Match.FreeTyv | Match.NoMatch _ -> false
  | Match.Match _ -> (* we still need to check they are in collision with the same name *)
     let (_, oi1),(_, oi2) = o1.occ_cnt, o2.occ_cnt in 
     oi1.oi_name = oi2.oi_name


(** Add occ to occs, if it is not redundant.
    Removes from occs all occurrences subsumed by occ.
    Returns the new occurrence list, and a list of now subsumed occurrences *)
let add_occ
      (table : Symbols.table)
      (system : SE.fset)
      (occ : name_occ)
      (occs : name_occs)
      (subsumed_occs : name_occs)
    : name_occs * name_occs
  =
  if List.exists (fun occ' -> occ_incl table system occ occ') occs
  then (occs, occ::subsumed_occs)
  else
    (* remove any old case which is subsumed by [occ] *)
    let (l,ll) =
      List.fold_left
        (fun (notsubs, newsubs) occ' ->
          if occ_incl table system occ' occ then
            (notsubs, occ' :: newsubs)
          else
            (occ'::notsubs, newsubs))
        ([], [])
        occs
    in
    (List.rev (occ::l), subsumed_occs @ (List.rev ll))



(** Removes from occs some occurrences that are subsumed by another.
    Returns (occs', subsumed_occs) that form a partition of occs
    such that all occurrences in subsumed_occs are subsumed by some occ in occs',
    and none of occs' is. *)
let partition_subsumed_occs
      (table : Symbols.table)
      (system : SE.fset)
      (occs : name_occs) 
    : name_occs * name_occs
  =
  List.fold_left
    (fun (occs', subsumed) occ ->
      add_occ table system occ occs' subsumed)
    ([], [])
    occs


(*------------------------------------------------------------------*)
(* utility functions for lists of nsymbs *)

(** looks for a name with the same symbol in the list *)
let exists_symb (n:nsymb) (ns:nsymb list) : bool =
  List.exists (fun nn -> n.s_symb = nn.s_symb) ns


(** finds all names with the same symbol in the list *)
let find_symb (n:nsymb) (ns:nsymb list) : nsymb list =
  List.filter (fun nn -> n.s_symb = nn.s_symb) ns


(*------------------------------------------------------------------*)
(* Proof obligations for a name occurrence *)


(** Constructs the formula
    "exists free vars.
      (exists t1.occ_vars. action ≤ t1.occ_cnt || 
       … || 
       exists tn.occ_vars. action ≤ tn.occ_cnt) &&
      conditions of occ && 
      indices of n = indices of occ"
    which will be the condition of the proof obligation when finding the 
    occurrence occ.
    action is the action producing the occ (optional, for direct occs)
    ts=[t1, …, tn] are intended to be the timestamp occurrences in t.
    The free vars of occ.occ_cnt should be in env \uplus occ.occ_vars,
    which is the case if occ was produced correctly
    (ie by Match.fold given either empty (for direct occurrences)
     or iocc_vars (for indirect occurrences).
    Not all free vars of action and condition are there: there may be some
    indices in them that don't appear in the occurrence -> we existentially 
    quantify them. The free vars of ts should be in env.
    Everything is renamed nicely wrt env. *)
let occurrence_formula
      (ts  : ts_occs)
      (env : Vars.env)
      (occ : name_occ)
    : term
  =
  (* add to the occurrence's free variables the action
     and condition's free variables that are not already in env *)
  let n, oinfo = occ.occ_cnt in
  let n_fv = Vars.Sv.of_list1 occ.occ_vars in
  let na = oinfo.oi_name in
  let ac_fv = match oinfo.oi_action with
    | Some a -> Vars.Sv.of_list1 (Term.get_vars a)
    | None -> Vars.Sv.empty
  in
  let cond = occ.occ_cond in
  let cond_fv = Vars.Sv.of_list1 (List.concat_map Term.get_vars cond) in
  (* is cond_fv useful or are they already in ac_fv? *)
  let sfv =
    Vars.Sv.diff
      (Vars.Sv.union (Vars.Sv.union ac_fv cond_fv) n_fv)
      (Vars.to_set env)
  in
  (* fv = all free variables in occ, cond, action not in env *)
  let fv = Vars.Sv.elements sfv in 

  (* in addition to generating an equality formula for all indices of n and na, 
     we directly substitute those that are free variables *)
  (* produces logically equivalent, but simpler, formulas *)
  let sigma' = 
    List.filter_map (fun x -> x)
      (List.map2
         (fun i_n i_na ->
<<<<<<< HEAD
           if List.mem i_n fv' then
             Some (ESubst (Term.mk_var i_n, Term.mk_var i_na))
           else None)
         indices' na.s_indices)
=======
            if List.mem i_n fv then
              Some (ESubst (Term.mk_var i_n, Term.mk_var i_na))
            else None)
         n.s_indices na.s_indices)
>>>>>>> a2b66817
  in
  let sub'' t = subst sigma' t in
  let indices'' = List.map (subst_var sigma') n.s_indices in
  let n' = mk_isymb n.s_symb n.s_typ n.s_indices in
  let cond'' = List.map sub'' cond in

  (* the equality formula is still needed, as eg if na.s_indices = (i, j)
     and indices' = (i', i'), having the substitution i' -> i loses the 
     fact that j = i' = i.
     So we keep all the equalities. Some become trivial but that's ok. *)
  let phi_eq = mk_indices_eq ~simpl:true na.s_indices indices'' in
  let phi_cond_eq = mk_ands ~simpl:true (cond'' @ [phi_eq]) in

  match oinfo.oi_action with
  | Some a ->
<<<<<<< HEAD
     (* indirect occurrence: we also generate the timestamp inequalities *)
     let a' = sub' a in
     let a'' = sub'' a in
     (* no need to substitute ts since the variables we renamed do not 
       occur in ts *)
     let phis_time =
       List.map (fun (ti:ts_occ) ->
           let (_, vars''', sigma'') =
             refresh_vars_env env' ti.occ_vars
           in
           let ti''' = subst sigma'' ti.occ_cnt in
           mk_exists ~simpl:true
             vars'''
             (mk_leq ~simpl:true a'' ti''')
         ) ts
     in
     let phi_time = mk_ors ~simpl:true phis_time in

     (* print the renamed occurrence *)
     let oinfo' =
       mk_oinfo na (sub' oinfo.oi_subterm) ~ac:(Some a') in 
     let occ' =
       mk_nocc n' oinfo' indices' (List.map sub' occ.occ_cond) occ.occ_pos 
     in
     Printer.pr "%a" pp occ';

     mk_exists ~simpl:true fv' (mk_and ~simpl:true phi_time phi_cond_eq)

  | None -> (* direct occurrence *)
     let oinfo' =
       mk_oinfo na (sub' oinfo.oi_subterm) ~ac:None 
     in 
     let occ' = 
       mk_nocc n' oinfo' indices' (List.map sub' occ.occ_cond) occ.occ_pos 
     in
=======
    (* indirect occurrence: we also generate the timestamp inequalities *)
    let a'' = sub'' a in
    (* no need to substitute ts since the variables we renamed do not 
       occur in ts *)
    let phis_time =
      List.map (fun (ti:ts_occ) ->
          mk_exists ~simpl:true
            ti.occ_vars
            (mk_leq ~simpl:true a'' ti.occ_cnt)
        ) ts
    in
    let phi_time = mk_ors ~simpl:true phis_time in

    (* print the renamed occurrence *)
    let oinfo' = mk_oinfo na oinfo.oi_subterm ~ac:(Some a) in 
    let occ' =
      mk_nocc n' oinfo' n.s_indices occ.occ_cond occ.occ_pos 
    in
    Printer.pr "%a" pp occ';

    mk_exists ~simpl:true fv (mk_and ~simpl:true phi_time phi_cond_eq)

  | None -> (* direct occurrence *)
    let oinfo' = mk_oinfo na oinfo.oi_subterm ~ac:None in 
    let occ' = 
      mk_nocc n' oinfo' n.s_indices occ.occ_cond occ.occ_pos 
    in
>>>>>>> a2b66817

     Printer.pr "%a" pp occ';

<<<<<<< HEAD
     mk_exists ~simpl:true fv' phi_cond_eq
=======
    mk_exists ~simpl:true fv phi_cond_eq
>>>>>>> a2b66817



(** Constructs the proof obligation (trace sequent) for a direct or indirect 
    occurrence, stating that it suffices to prove the goal assuming
    the occurrence occ is equal to the name it collides with. *)
let occurrence_sequent
      (ts  : ts_occs)
      (s   : TS.sequent)
      (occ : name_occ)
    : TS.sequent
  = 
  TS.set_goal
    (mk_impl ~simpl:false
       (occurrence_formula ts (TS.vars s) occ)
       (TS.goal s))
    s


(** Prints a subsumed name occurrence.
    Done in a separate function, since subsumed occs will not be
    passed to occurrence_formula, which prints normal occurrences *)
let print_subsumed_occ (env:Vars.env) (occ:name_occ) : unit =
  let updated_env, vars, sigma =
    refresh_vars_env env occ.occ_vars
  in
  let n, oinfo = occ.occ_cnt in
  let na = oinfo.oi_name in
  let renamed_indices = List.map (subst_var sigma) n.s_indices in
  let renamed_n = mk_isymb n.s_symb n.s_typ renamed_indices in
  let renamed_action =
    match oinfo.oi_action with
    | Some a -> Some (subst sigma a)
    | None -> None
  in
  let renamed_oinfo =
    mk_oinfo na (subst sigma oinfo.oi_subterm) ~ac:renamed_action 
  in 
  let renamed_occ = 
    mk_nocc renamed_n renamed_oinfo renamed_indices occ.occ_cond occ.occ_pos 
  in
  Printer.pr "%a" pp_sub renamed_occ




(*------------------------------------------------------------------*)
(** given
    - a function find_occs that generates a list of occurrences found in
      a term, expanding macros when possible according to expand_info but
      not otherwise (undef and maybedef macros will be handled by 
      fold_macro_support);
    - the sequent s of the current goal;
    - the term t where we look for occurrences;
    - optionally, a printer that prints a description of what we're looking
      for; computes the list of corresponding proof obligations: we now have 
      to prove s under the assumption that at least one of the found 
      occurrences must be an actual collision.
      Relies on fold_macro_support to look through all macros in the term. *)
let occurrence_sequents
<<<<<<< HEAD
      ?(pp_ns: (unit Fmt.t) option=None)
      (find_occs : 
         se:SE.arbitrary ->
         env:Vars.env ->
         ?fv:Vars.vars ->
         expand_info ->
         term ->
         name_occs)
      (s : TS.sequent)
      (t : Term.term) : TS.sequents 
=======
    ?(pp_ns: (unit Fmt.t) option=None)
    (find_occs : 
       (se:SE.arbitrary ->
        ?fv:Vars.vars ->
        expand_info ->
        term ->
        name_occs))
    (s : TS.sequent)
    (t : Term.term) : TS.sequents 
>>>>>>> a2b66817
  =
  let table = TS.table s in
  let contx = TS.mk_trace_cntxt s in
  let system = contx.system in
  let env = TS.vars s in

  let se = (SE.reachability_context system).set in
  let ppp ppf () = match pp_ns with
    | Some x -> Fmt.pf ppf "of %a " x ()
    | None   -> Fmt.pf ppf ""
  in
  let ts = get_macro_actions contx ~env [t, EI_direct (s, contx)] in

  (* direct occurrences of names in the wrong places *)
  Printer.pr "@[<v 0>@[<hv 2>Bad occurrences %afound@ directly in %a:@]@;"
    ppp ()
    Term.pp t;

  let all_dir_occs = find_occs ~se (EI_direct (s,contx)) t in
  (* remove occs that are subsumed by another *) 
  let dir_occs, subsumed_dir_occs =
    partition_subsumed_occs table system all_dir_occs 
  in

  (* proof obligations from the direct occurrences *)
  let direct_sequents = List.map (occurrence_sequent ts s) dir_occs in

  (* print subsumed occs *)
  List.iter (print_subsumed_occ env) subsumed_dir_occs;

  if List.length all_dir_occs = 0 then
    Printer.pr "  (no occurrences)@;";


  (* indirect occurrences and their proof obligations *)
  Printer.pr "@;@;@[<hv 2>Bad occurrences %afound@ in other actions:@]@;"
    ppp ();
  let indirect_sequents, nsub =
    Iter.fold_macro_support (fun iocc (indirect_sequents, nsub) ->
        let t = iocc.iocc_cnt in
        let fv = iocc.iocc_vars in
        let a =
          mk_action iocc.iocc_aname (Action.get_indices iocc.iocc_action) 
        in

        (* indirect occurrences in iocc *)
        let all_ind_occs =
          find_occs ~se ~fv:(Vars.Sv.elements fv)
            (EI_indirect (a, contx)) t
        in

        (* remove occs that are subsumed by another *) 
        let ind_occs, subsumed_ind_occs =
          partition_subsumed_occs table system all_ind_occs in

        (* proof obligations for the indirect occurrences *)
        let ss = List.rev_append 
                   (List.map (occurrence_sequent ts s) ind_occs)
                   indirect_sequents
        in

        (* print subsumed occs *)
        List.iter (print_subsumed_occ env) subsumed_ind_occs;
        (ss, nsub + (List.length subsumed_ind_occs)))
      contx env [t] ([], List.length subsumed_dir_occs)
  in

  if List.length indirect_sequents = 0 then
    Printer.pr "  (no occurrences)@;";

  let nseq = 
    List.length direct_sequents + List.length indirect_sequents
  in

  Printer.pr "@;Total: %d bad occurrence%s (%d subsumed)@;@]"
    nseq (if nseq = 1 then "" else "s") nsub;

  direct_sequents @ List.rev indirect_sequents



(*------------------------------------------------------------------*)
(* Functions to look for illegal name occurrences in a term *)

(** type of a function that takes a term, and generates
    a list of occurrences in it, using
    - a continuation unit -> name_occs
       when it does not want to handle the term it's given,
       and just asks to be called again on the subterms
    - a continuation fv -> cond -> p -> se -> st -> term -> name_occs,
       for when it needs to do some work on the term, and needs to
       call fold_bad_occs again on some of its subterms.
      These functions are for use in fold_bad_occs and occurrence_goals.
      They don't need to unfold macros, that's handled separately. *)
type f_fold_occs = 
  (unit -> name_occs) -> (* continuation: give up and try again on subterms *)
  (fv:Vars.vars ->       (* continuation: to be called on strict subterms 
                            (for rec calls) *)
   cond:terms ->
   p:MP.pos ->           
   se:SE.arbitrary ->   
   st:term ->            
   term ->               
   name_occs) ->         
  se:SE.arbitrary ->   (* system at the current position *)
  info:expand_info ->  (* info to expand macros *)
  fv:Vars.vars ->      (* variables bound above the current position *)
  cond:terms ->        (* condition at the current position *)
  p:MP.pos ->          (* current position*)
  st:term ->           (* a subterm we're currently in (for printing purposes) *)
  term ->              (* term at the current position *)
  name_occs            (* found occurrences *)


(** given a f_fold_occs function get_bad_occs,
    calls get_bad_occs, is called again when get_bad_occs asks
    for recursive calls on subterms, and handles the case where
    get_bad_occs calls its first continuation (ie gives up)
    by 1) unfolding the term, if it's a macro that can be unfolded
       2) doing nothing, if it's a macro that can't be unfolded
          (in that case, fold_macro_support will generate a separate iocc 
          for that)
       2) using Match.Pos.fold_shallow, to recurse on subterms at depth 1. *)
let fold_bad_occs
<<<<<<< HEAD
      (get_bad_occs: f_fold_occs)
      ~(se:SE.arbitrary)
      ~(env:Vars.env) (* for fold_shallow for renaming *)
      ?(fv:Vars.vars=[])
      (info:expand_info)
      (t:term) : name_occs 
=======
    (get_bad_occs: f_fold_occs)
    ~(se:SE.arbitrary)
    ?(fv:Vars.vars=[])
    (info:expand_info)
    (t:term) : name_occs 
>>>>>>> a2b66817
  =
  let rec get
            ~(fv:Vars.vars) ~(cond:Term.terms) ~(p:MP.pos) ~(se:SE.arbitrary) 
            ~(st:Term.term) 
            (t:term) : name_occs 
    =
    (* the continuation to be passed to get_bad_occs for cases it does 
       not handle *)
    let retry_on_subterms () : name_occs =
      match t with
      | Macro _ -> (* expand if possible *)
         begin
           match expand_macro_check_once info t with
           | Some t' -> get ~fv ~cond ~p ~se ~st t'
           | None -> []
         (* if we can't expand, fold_macro_support will create
             another iocc for that macro, and it will be checked
             separately *)
         end

      | _ -> 
         MP.fold_shallow
           (fun t' se fv cond p occs ->
             let sst = if is_binder t then t' else st in
             occs @ (get t' ~fv ~cond ~p ~se ~st:sst))
<<<<<<< HEAD
           ~env ~se ~fv ~p ~cond [] t
=======
          ~se ~fv ~p ~cond [] t
>>>>>>> a2b66817
    in
    get_bad_occs retry_on_subterms get ~info ~fv ~cond ~p ~se ~st t 
  in
  get ~fv ~cond:[] ~p:MP.root ~se ~st:t t


(*------------------------------------------------------------------*)
(** given
    - a f_fold_occs function get_bad_occs;
    - the sequent s of the current goal;
    - the term t where we look for occurrences;
    - optionally, a printer that prints a description of what we're looking for;
      computes the list of proof obligations: we now have to prove s
      under the assumption that at least one of the found occurrences must
      be an actual collision.*)
let occurrence_goals
      ?(pp_ns: (unit Fmt.t) option=None)
      (get_bad_occs: f_fold_occs)
      (s:TS.sequent)
      (t:term) : TS.sequents 
  =
  occurrence_sequents (fold_bad_occs get_bad_occs) s t<|MERGE_RESOLUTION|>--- conflicted
+++ resolved
@@ -172,7 +172,7 @@
        MP.fold_shallow
          (fun t' se fv cond p occs ->
            occs @ (get t' ~fv ~cond ~p ~se))
-         ~env ~se ~fv ~p ~cond [] t
+         ~se ~fv ~p ~cond [] t
   in
   get t ~fv ~cond:[] ~p:MP.root ~se
 
@@ -399,17 +399,10 @@
     List.filter_map (fun x -> x)
       (List.map2
          (fun i_n i_na ->
-<<<<<<< HEAD
-           if List.mem i_n fv' then
-             Some (ESubst (Term.mk_var i_n, Term.mk_var i_na))
-           else None)
-         indices' na.s_indices)
-=======
             if List.mem i_n fv then
               Some (ESubst (Term.mk_var i_n, Term.mk_var i_na))
             else None)
          n.s_indices na.s_indices)
->>>>>>> a2b66817
   in
   let sub'' t = subst sigma' t in
   let indices'' = List.map (subst_var sigma') n.s_indices in
@@ -425,43 +418,6 @@
 
   match oinfo.oi_action with
   | Some a ->
-<<<<<<< HEAD
-     (* indirect occurrence: we also generate the timestamp inequalities *)
-     let a' = sub' a in
-     let a'' = sub'' a in
-     (* no need to substitute ts since the variables we renamed do not 
-       occur in ts *)
-     let phis_time =
-       List.map (fun (ti:ts_occ) ->
-           let (_, vars''', sigma'') =
-             refresh_vars_env env' ti.occ_vars
-           in
-           let ti''' = subst sigma'' ti.occ_cnt in
-           mk_exists ~simpl:true
-             vars'''
-             (mk_leq ~simpl:true a'' ti''')
-         ) ts
-     in
-     let phi_time = mk_ors ~simpl:true phis_time in
-
-     (* print the renamed occurrence *)
-     let oinfo' =
-       mk_oinfo na (sub' oinfo.oi_subterm) ~ac:(Some a') in 
-     let occ' =
-       mk_nocc n' oinfo' indices' (List.map sub' occ.occ_cond) occ.occ_pos 
-     in
-     Printer.pr "%a" pp occ';
-
-     mk_exists ~simpl:true fv' (mk_and ~simpl:true phi_time phi_cond_eq)
-
-  | None -> (* direct occurrence *)
-     let oinfo' =
-       mk_oinfo na (sub' oinfo.oi_subterm) ~ac:None 
-     in 
-     let occ' = 
-       mk_nocc n' oinfo' indices' (List.map sub' occ.occ_cond) occ.occ_pos 
-     in
-=======
     (* indirect occurrence: we also generate the timestamp inequalities *)
     let a'' = sub'' a in
     (* no need to substitute ts since the variables we renamed do not 
@@ -489,15 +445,10 @@
     let occ' = 
       mk_nocc n' oinfo' n.s_indices occ.occ_cond occ.occ_pos 
     in
->>>>>>> a2b66817
-
-     Printer.pr "%a" pp occ';
-
-<<<<<<< HEAD
-     mk_exists ~simpl:true fv' phi_cond_eq
-=======
+    
+    Printer.pr "%a" pp occ';
+
     mk_exists ~simpl:true fv phi_cond_eq
->>>>>>> a2b66817
 
 
 
@@ -558,18 +509,6 @@
       occurrences must be an actual collision.
       Relies on fold_macro_support to look through all macros in the term. *)
 let occurrence_sequents
-<<<<<<< HEAD
-      ?(pp_ns: (unit Fmt.t) option=None)
-      (find_occs : 
-         se:SE.arbitrary ->
-         env:Vars.env ->
-         ?fv:Vars.vars ->
-         expand_info ->
-         term ->
-         name_occs)
-      (s : TS.sequent)
-      (t : Term.term) : TS.sequents 
-=======
     ?(pp_ns: (unit Fmt.t) option=None)
     (find_occs : 
        (se:SE.arbitrary ->
@@ -579,7 +518,6 @@
         name_occs))
     (s : TS.sequent)
     (t : Term.term) : TS.sequents 
->>>>>>> a2b66817
   =
   let table = TS.table s in
   let contx = TS.mk_trace_cntxt s in
@@ -704,20 +642,11 @@
           for that)
        2) using Match.Pos.fold_shallow, to recurse on subterms at depth 1. *)
 let fold_bad_occs
-<<<<<<< HEAD
-      (get_bad_occs: f_fold_occs)
-      ~(se:SE.arbitrary)
-      ~(env:Vars.env) (* for fold_shallow for renaming *)
-      ?(fv:Vars.vars=[])
-      (info:expand_info)
-      (t:term) : name_occs 
-=======
     (get_bad_occs: f_fold_occs)
     ~(se:SE.arbitrary)
     ?(fv:Vars.vars=[])
     (info:expand_info)
     (t:term) : name_occs 
->>>>>>> a2b66817
   =
   let rec get
             ~(fv:Vars.vars) ~(cond:Term.terms) ~(p:MP.pos) ~(se:SE.arbitrary) 
@@ -743,11 +672,7 @@
            (fun t' se fv cond p occs ->
              let sst = if is_binder t then t' else st in
              occs @ (get t' ~fv ~cond ~p ~se ~st:sst))
-<<<<<<< HEAD
-           ~env ~se ~fv ~p ~cond [] t
-=======
-          ~se ~fv ~p ~cond [] t
->>>>>>> a2b66817
+           ~se ~fv ~p ~cond [] t
     in
     get_bad_occs retry_on_subterms get ~info ~fv ~cond ~p ~se ~st t 
   in
