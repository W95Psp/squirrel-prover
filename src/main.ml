--- conflicted
+++ resolved
@@ -15,13 +15,13 @@
 
 (*------------------------------------------------------------------*)
 (** A loading path: directory to lookup during includes *)
-type load_path = 
-  | LP_dir of string 
+type load_path =
+  | LP_dir of string
   | LP_none
 
 type load_paths = load_path list
 
-type file = { 
+type file = {
   f_name   : string;                     (** short name, no extention *)
   f_path   : [`Stdin | `File of string]; (** file path *)
   f_lexbuf : Lexing.lexbuf;
@@ -39,7 +39,7 @@
   (** load paths *)
 
   file : file;
-  (** current file *) 
+  (** current file *)
 
   file_stack : file list;
   (** stack of nested opened files *)
@@ -53,7 +53,7 @@
        messages are not acurate afterward. I do not understand why exactly (the
        lexer buffer positions must not be properly updated somewhere). *)
 
-    | `File f -> state.file.f_lexbuf 
+    | `File f -> state.file.f_lexbuf
   in
   state.file.f_name ^ ".sp", lexbuf
 
@@ -72,7 +72,7 @@
     | `File f ->
       let loc = { loc with L.loc_fname = f; } in
       Fmt.pf ppf "%s:@;" (L.tostring loc)
- 
+
 
 let pp_loc_error_opt state ppf = function
   | None -> ()
@@ -113,9 +113,9 @@
 (*------------------------------------------------------------------*)
 let valid_theory_regexp = Pcre.regexp "[a-zA-Z][[a-zA-Z0-9]*"
 
-let check_cycle (state : main_state) (name : string) : unit =  
+let check_cycle (state : main_state) (name : string) : unit =
   let has_cycle =
-    List.exists (fun file -> file.f_name = name) state.file_stack 
+    List.exists (fun file -> file.f_name = name) state.file_stack
   in
   if has_cycle then cmd_error (IncludeCycle name)
 
@@ -132,7 +132,7 @@
       | LP_none    -> filename
       | LP_dir dir -> Filename.concat dir filename
     in
-    
+
     Fmt.epr "trying: %s@." path;
 
     let chan = Stdlib.open_in path in
@@ -146,9 +146,9 @@
 
 (** try to locate a file according to some loading paths *)
 let locate (lds : load_paths) (name : string) : file =
-  if not (Pcre.pmatch ~rex:valid_theory_regexp name) then    
+  if not (Pcre.pmatch ~rex:valid_theory_regexp name) then
     cmd_error (InvalidTheoryName name);  (* FIXME: location *)
- 
+
   let rec try_dirs (dirs : load_paths) : file =
     match dirs with
     | [] -> cmd_error (IncludeNotFound name)
@@ -164,33 +164,33 @@
   check_cycle state (L.unloc name);
 
   locate state.load_paths (L.unloc name)
- 
+
 (*------------------------------------------------------------------*)
 (** {2 Error handling} *)
 
 open Tactics
 
 (** check if an exception is handled *)
-let is_toplevel_error ~test (e : exn) : bool = 
+let is_toplevel_error ~test (e : exn) : bool =
   match e with
   | Parserbuf.Error         _
-  | Prover.ParseError       _ 
+  | Prover.ParseError       _
   | Cmd_error               _
-  | Process.ProcError       _ 
-  | Prover.Decl_error       _ 
-  | Theory.Conv             _  
-  | Symbols.SymbError       _  
-  | TacticsArgs.TacArgError _  
-  | Tactic_soft_failure     _  
-  | Tactic_hard_failure     _ -> not test 
+  | Process.ProcError       _
+  | Prover.Decl_error       _
+  | Theory.Conv             _
+  | Symbols.SymbError       _
+  | TacticsArgs.TacArgError _
+  | Tactic_soft_failure     _
+  | Tactic_hard_failure     _ -> not test
 
   | _ -> false
 
-let pp_toplevel_error 
+let pp_toplevel_error
     ~test
-    (state : main_state) 
-    (fmt : Format.formatter) 
-    (e : exn) : unit 
+    (state : main_state)
+    (fmt : Format.formatter)
+    (e : exn) : unit
   =
   let pp_loc_error     = pp_loc_error     state in
   let pp_loc_error_opt = pp_loc_error_opt state in
@@ -229,7 +229,7 @@
     Fmt.pf fmt "%aTactic ill-formed or unapplicable: %a"
       pp_loc_error_opt l
       Tactics.pp_tac_error_i e
-      
+
   | _ -> assert false
 
 (*------------------------------------------------------------------*)
@@ -245,9 +245,9 @@
 
 (** The main loop body: do one command *)
 let rec do_command
-    ~(test : bool) 
-    (state : main_state) 
-    (command : Prover.parsed_input) : main_state 
+    ~(test : bool)
+    (state : main_state)
+    (command : Prover.parsed_input) : main_state
   =
   match state.mode, command with
     | mode, ParsedUndo nb_undo ->
@@ -316,7 +316,7 @@
         | Some es -> cmd_error (StartProofError es)
       end
 
-    | GoalMode, ParsedInclude fn -> 
+    | GoalMode, ParsedInclude fn ->
       (* save prover state, in case the include fails *)
       let prover_state = Prover.get_state state.mode state.table in
 
@@ -332,20 +332,20 @@
           let final_state = do_all_commands ~test incl_state in
           Printer.prt `Warning "loaded: %s.sp@;" final_state.file.f_name;
 
-          Prover.pop_pt_history (); 
+          Prover.pop_pt_history ();
 
           { final_state with file = state.file; file_stack = state.file_stack; }
 
         (* include failed, revert state *)
-        with e when is_toplevel_error ~test e -> 
+        with e when is_toplevel_error ~test e ->
           let err_mess fmt =
-            Fmt.pf fmt "@[<v 0>include %s failed:@;@[%a@]@]" 
+            Fmt.pf fmt "@[<v 0>include %s failed:@;@[%a@]@]"
               (L.unloc fn)
             (pp_toplevel_error ~test incl_state) e
           in
-          
+
           let _ : Prover.prover_mode * Symbols.table =
-            Prover.reset_from_state prover_state 
+            Prover.reset_from_state prover_state
           in
           cmd_error (IncludeFailed err_mess)
       end
@@ -391,7 +391,7 @@
   match
     let cmd = next_input ~test state in
     let new_state = do_command ~test state cmd in
-    new_state, new_state.mode 
+    new_state, new_state.mode
   with
   (* exit prover *)
   | _, AllDone -> Printer.pr "Goodbye!@." ; if not test then exit 0
@@ -400,14 +400,14 @@
   | new_state, _ -> (main_loop[@tailrec]) ~test new_state
 
   (* error handling *)
-  | exception e when is_toplevel_error ~test e -> 
+  | exception e when is_toplevel_error ~test e ->
     Printer.prt `Error "%a" (pp_toplevel_error ~test state) e;
     main_loop_error ~test state
 
 and main_loop_error ~test (state : main_state) : unit =
   if state.interactive
   then begin (* at top-level, query again *)
-    assert (state.file.f_path = `Stdin);    
+    assert (state.file.f_path = `Stdin);
     (main_loop[@tailrec]) ~test ~save:false state
   end
   else if not test then exit 1
@@ -416,7 +416,7 @@
 let mk_load_paths ~main_mode () : load_paths =
   let exec_dir = Filename.dirname Sys.executable_name in
   (* let exec_dir = Filename.dirname (Sys.argv.(0)) in *)
-  let theory_dir = 
+  let theory_dir =
     Filename.(concat exec_dir "theories")
   in
   let theory_load_path = LP_dir theory_dir in
@@ -425,14 +425,14 @@
     | `Stdin     -> LP_dir (Sys.getcwd ())
     | `File path -> LP_dir (Filename.dirname path)
   in
-  [top_load_path; theory_load_path] 
+  [top_load_path; theory_load_path]
 
 let start_main_loop
-    ?(test=false) 
-    ~(main_mode : [`Stdin | `File of string]) 
+    ?(test=false)
+    ~(main_mode : [`Stdin | `File of string])
     () : unit
   =
-  let interactive = main_mode = `Stdin in  
+  let interactive = main_mode = `Stdin in
   let file = match main_mode with
     | `Stdin -> file_from_stdin ()
     | `File fname -> locate [LP_none] fname
@@ -440,15 +440,15 @@
 
   Prover.reset ();
   let state = {
-    mode = GoalMode; 
-    table = Symbols.builtins_table; 
+    mode = GoalMode;
+    table = Symbols.builtins_table;
     interactive;
 
     load_paths = mk_load_paths ~main_mode ();
 
     file;
 
-    file_stack = []; } 
+    file_stack = []; }
   in
 
   main_loop ~test state
@@ -479,7 +479,7 @@
   let args = ref [] in
   let verbose = ref false in
   let interactive = ref false in
-  
+
   let speclist = [
     ("-i", Arg.Set interactive, "interactive mode (e.g, for proof general)");
     ("-v", Arg.Set verbose, "display more informations");
@@ -686,16 +686,12 @@
            try run ~test "tests/alcotest/equiv_to_trace.sp" with
            | Tactic_soft_failure
                (_, HypUnknown "H") -> raise Ok)
-<<<<<<< HEAD
     end;
     "DDH not PQ Sound", `Quick, begin fun () ->
       Alcotest.check_raises "fails" Ok
         (fun () ->
            try run ~test "tests/alcotest/pqsound.sp" with
            | Tactic_hard_failure (_,Tactics.TacticNotPQSound) -> raise Ok)
-    end ;
-  ]
-=======
     end
   ];
 
@@ -713,7 +709,7 @@
            try run ~test "tests/alcotest/include-unknown.sp" with
            | Cmd_error (IncludeNotFound _) -> raise Ok)
     end ;
-    (* Not that in test mode, errors during an include are not wrapped 
+    (* Not that in test mode, errors during an include are not wrapped
        into a IncludeError.  *)
     "Re-define", `Quick, begin fun () ->
       Alcotest.check_raises "fails" Ok
@@ -729,5 +725,4 @@
            | Symbols.(SymbError (_, Multiple_declarations _)) ->
              raise Ok)
     end ;
-  ]
->>>>>>> 2cca6cf5
+  ]