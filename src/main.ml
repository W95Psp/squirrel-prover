--- conflicted
+++ resolved
@@ -13,35 +13,6 @@
 
 let usage = Printer.strf "Usage: %s filename" (Filename.basename Sys.argv.(0))
 
-<<<<<<< HEAD
-let args  = ref []
-let verbose = ref false
-let interactive = ref false
-let html = ref false
-
-let speclist = [
-  ("-i", Arg.Set interactive, "interactive mode (e.g, for proof general)");
-  ("-h", Arg.Set html, "html mode. Incompatible with option -i");
-  ("-v", Arg.Set verbose, "display more informations");
-]
-
-(** Lexbuf used in non-interactive mode. *)
-let lexbuf : Lexing.lexbuf option ref = ref None
-let filename = ref "No file opened"
-
-let setup_lexbuf fname =
-  lexbuf := some @@ Lexing.from_channel (Stdlib.open_in fname);
-  filename := fname;;
-
-(** [parse_next parser_fun] parse the next line of the input (or a filename)
-    according to the given parsing function [parser_fun]. Used in interactive
-    mode, depending on what is the type of the next expected input. *)
-let parse_next parser_fun =
-  if !interactive then
-    parser_fun (Lexing.from_channel stdin) "new input"
-  else
-    parser_fun (Utils.oget !lexbuf) !filename
-=======
 (*------------------------------------------------------------------*)
 (** A loading path: directory to lookup during includes *)
 type load_path = 
@@ -85,7 +56,6 @@
     | `File f -> state.file.f_lexbuf 
   in
   state.file.f_name ^ ".sp", lexbuf
->>>>>>> 59a48355
 
 (*------------------------------------------------------------------*)
 (** Print precise location error (to be caught by emacs) *)
@@ -481,49 +451,28 @@
     file_stack = []; } 
   in
 
-<<<<<<< HEAD
-let start_main_loop ?(test=false) () =
-  (* Initialize definitions before parsing system description.
-   * TODO this is not doable anymore (with refactoring this code)
-   * concerning definitions of functions, names, ... symbols;
-   * it should not matter if we do not undo the initial definitions *)
-  Prover.reset ();
-  main_loop ~test { mode = GoalMode; table = Symbols.builtins_table; }
+  main_loop ~test state
   
 let generate_html filename html_file =
   Printer.init Printer.Html;
   Printer.pr "The process is ";
   Printer.kw `Channel (Printer.get_std()) "null %d" 1;
   Printer.pr ".@."
-=======
-  main_loop ~test state
->>>>>>> 59a48355
-
-let interactive_prover () : unit =
+
+let interactive_prover () =
   Printer.prt `Start "Squirrel Prover interactive mode.";
   Printer.prt `Start "Git commit: %s" Commit.hash_commit;
-<<<<<<< HEAD
   Printer.init Printer.Interactive;
-  try start_main_loop ()
-=======
-  Printer.set_style_renderer Fmt.stdout Fmt.(`Ansi_tty);
   try start_main_loop ~main_mode:`Stdin ()
->>>>>>> 59a48355
   with End_of_file -> Printer.prt `Error "End of file, exiting."
 
 let run ?(test=false) (filename : string) : unit =
   if test then begin
     Printer.init Printer.Test;
     Format.eprintf "Running %S...@." filename
-<<<<<<< HEAD
   end
   else
-    Printer.init Printer.Html;
-  setup_lexbuf filename;
-  start_main_loop ~test ()
-=======
-  end;
-  Printer.set_style_renderer Fmt.stdout Fmt.(`Ansi_tty);
+    Printer.init Printer.File;
 
   if Filename.extension filename <> ".sp" then
     cmd_error (InvalidExtention filename);
@@ -532,15 +481,16 @@
 
   start_main_loop ~test ~main_mode:(`File name) ()
 
->>>>>>> 59a48355
 
 let main () =
   let args = ref [] in
   let verbose = ref false in
   let interactive = ref false in
+  let html = ref false in
   
   let speclist = [
     ("-i", Arg.Set interactive, "interactive mode (e.g, for proof general)");
+    ("-h", Arg.Set html, "html mode. Incompatible with option -i");
     ("-v", Arg.Set verbose, "display more informations");
   ] in
 
