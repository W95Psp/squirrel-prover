open Utils

module Pos = Match.Pos
               
module Sv = Vars.Sv
module Sp = Pos.Sp
              
(*------------------------------------------------------------------*)
(** Iterate over all subterms.
  * Bound variables are represented as newly generated fresh variables.
  * When a macro is encountered, its expansion is visited as well. *)
class iter ~(cntxt:Constr.trace_cntxt) = object (self)
  method visit_message (t : Term.term) = match t with
    | Fun (_, _,l) -> List.iter self#visit_message l

    | Macro (ms,l,a) ->
      if l <> [] then failwith "Not implemented" ;
      begin
        match Macros.get_definition cntxt ms a with
        | `Undef | `MaybeDef -> assert false
        | `Def t -> self#visit_message t
      end

    | Name _ | Var _ -> ()

    | Diff (Explicit l) ->
      List.iter (fun (_,tm) -> self#visit_message tm) l

    | Seq (a, b) ->
      let _, s = Term.refresh_vars `Global a in
      let b = Term.subst s b in
      self#visit_message b

    | Find (a, b, c, d) ->
      let _, subst = Term.refresh_vars `Global a in
      let b = Term.subst subst b in
      let c = Term.subst subst c in
      self#visit_message b; self#visit_message c; self#visit_message d

    | ForAll (vs,l) | Exists (vs,l) ->
      let _, subst = Term.refresh_vars `Global vs in
      let l = Term.subst subst l in
      self#visit_message l

    | Term.Action _ -> ()
end

(** Fold over all subterms.
  * Bound variables are represented as newly generated fresh variables.
  * When a macro is encountered, its expansion is visited as well.
  * Note that [iter] could be obtained as a derived class of [fold],
  * but this would break the way we modify the iteration using inheritance.  *)
class ['a] fold ~(cntxt:Constr.trace_cntxt) = object (self)
  method fold_message (x : 'a) (t : Term.term) : 'a = match t with
    | Fun (_, _,l) -> List.fold_left self#fold_message x l

    | Macro (ms,l,a) ->
      if l<>[] then failwith "Not implemented" ;
      let t = match Macros.get_definition cntxt ms a with
        | `Undef | `MaybeDef -> assert false
        | `Def t -> t
      in
      self#fold_message x t

    | Name _ | Var _ -> x

    | Diff (Explicit l) ->
      List.fold_left (fun x (_,tm) -> self#fold_message x tm) x l

    | Seq (a, b) ->
      let _, s = Term.refresh_vars `Global a in
      let b = Term.subst s b in
      self#fold_message x b

    | Find (a, b, c, d) ->
      let _, s = Term.refresh_vars `Global a in
      let b = Term.subst s b in
      let c = Term.subst s c in
      let d = Term.subst s d in
      self#fold_message (self#fold_message (self#fold_message x b) c) d

    | ForAll (vs,l) | Exists (vs,l) ->
      let _, s = Term.refresh_vars `Global vs in
      let l = Term.subst s l in
      self#fold_message x l

    | Term.Action _ -> x

end

(** Iterator that does not visit macro expansions but guarantees that,
  * for macro symbols [m] other that input, output, cond, exec, frame
  * and states, if [m(...)@..] occurs in the visited terms then
  * a specific expansion of [m] will have been visited, without
  * any guarantee on the indices and action used for that expansion,
  * because [get_dummy_definition] is used -- this behaviour is disabled
  * with [exact], in which case all macros will be expanded and must
  * thus be defined. *)
class iter_approx_macros ~exact ~(cntxt:Constr.trace_cntxt) = object (self)

  inherit iter ~cntxt as super

  val mutable checked_macros = []

  method visit_macro (ms : Term.msymb) (a : Term.term) : unit = 
    match Symbols.Macro.get_def ms.s_symb cntxt.table with
    | Symbols.(Input | Output | State _ | Cond | Exec | Frame) -> ()
    | Symbols.Global _ ->
      if exact then
        match Macros.get_definition cntxt ms a with
        | `Def def -> self#visit_message def
        | `Undef | `MaybeDef -> ()
        (* TODO: this may not always be the correct behavior. Check that
           all callees respect this convention *)

      else if not (List.mem ms.s_symb checked_macros) then begin
        checked_macros <- ms.s_symb :: checked_macros ;
        self#visit_message
          (Macros.get_dummy_definition cntxt.table cntxt.system ms)
      end

  method visit_message = function
    | Macro (ms,[],a) -> self#visit_macro ms a
    | m -> super#visit_message m

  method has_visited_macro mn = List.mem mn checked_macros

end

(** Collect occurrences of [f(_,k(_))] or [f(_,_,k(_))] for a function name [f]
    and name [k]. We use the exact version of [iter_approx_macros], otherwise we
    might obtain meaningless terms provided by [get_dummy_definition].
    Patterns must be of the form [f(_,_,g(k(_)))] if allow_funs is defined
    and [allows_funs g] returns true. *)
class get_f_messages ?(drop_head=true)
    ?(fun_wrap_key=None)
    ~(cntxt:Constr.trace_cntxt) f k = object (self)
  inherit iter_approx_macros ~exact:true ~cntxt as super
  val mutable occurrences : (Vars.var list * Term.term) list = []
  method get_occurrences = occurrences
  method visit_message = function
    | Term.Fun ((f',_),_, [m;k']) as m_full when f' = f ->
      begin match k' with
        | Term.Name s' when s'.s_symb = k ->
          let ret_m = if drop_head then m else m_full in
          occurrences <- (s'.s_indices,ret_m) :: occurrences
        | _ -> ()
      end ;
      self#visit_message m ; self#visit_message k'

    | Term.Fun ((f',_), _,[m;r;k']) as m_full when f' = f ->
      begin match k', fun_wrap_key with
        | Term.Name s', None when s'.s_symb = k ->
          let ret_m = if drop_head then m else m_full in
          occurrences <- (s'.s_indices,ret_m) :: occurrences
        |Term.Fun ((f',_), _, [Term.Name s']), Some is_pk
          when is_pk f' && s'.s_symb = k ->
          let ret_m = if drop_head then m else m_full in
          occurrences <- (s'.s_indices,ret_m) :: occurrences
        | _ -> ()
      end ;
      self#visit_message m ; self#visit_message k'
    | Term.Var m -> assert false (* SSC must have been checked first *)
    | m -> super#visit_message m
end

(*------------------------------------------------------------------*)
(** {2 Occurrences} *)
type 'a occ = {
  occ_cnt  : 'a;
  occ_vars : Vars.vars;  (** variables bound above the occ. *)
  occ_cond : Term.terms; (** conditions above the occ. *)
  occ_pos  : Sp.t;       (** optional, empty if unused *)
}

let pp_occ pp_cnt fmt occ =
  let pp_pos fmt pos =
    if pos = [] then ()
    else
      Fmt.pf fmt " at @[%a@]"
        (Fmt.list ~sep:Fmt.comma Pos.pp) pos
  in
  Fmt.pf fmt "[@[%a@] | ∃@[%a@], @[%a@]%a]"
    pp_cnt occ.occ_cnt
    (Fmt.list ~sep:Fmt.comma Vars.pp) occ.occ_vars
    (Fmt.list ~sep:Fmt.comma Term.pp) occ.occ_cond
    pp_pos (Match.Pos.Sp.elements occ.occ_pos)

type 'a occs = 'a occ list

(** Like [Term.tfold], but also propagate downward (globally refreshed)
    bound variables and conditions.
    If [Mode = `Delta _], try to expand macros before calling [func].
    Over-approximation: we try to expand macros, even if they are at a timestamp
    that may not happen. *)
let tfold_occ 
    ~(mode : [`Delta of Constr.trace_cntxt | `NoDelta ])
    (func  : fv:Vars.vars -> cond:Term.terms -> Term.term -> 'a -> 'a) 
    ~(fv   : Vars.vars)
    ~(cond : Term.terms)
    (t     : Term.term) 
    (acc   : 'a) 
  : 'a 
  =
  match t with
  | Term.ForAll (evs, t)
  | Term.Exists (evs, t) ->
    let evs, subst = Term.refresh_vars `Global evs in
    let t = Term.subst subst t in
    let fv = List.rev_append evs fv in
    func ~fv ~cond t acc

  | Term.Seq (is, t) ->
    let is, subst = Term.refresh_vars `Global is in
    let t = Term.subst subst t in
    let fv = List.rev_append is fv in
    func ~fv ~cond t acc

  | Term.Fun (fs, _, [c;t;e]) when fs = Term.f_ite ->
    func ~fv ~cond c acc |>
    func ~fv ~cond:(c :: cond) t |>
    func ~fv ~cond:(Term.mk_not c :: cond) e

  | Term.Find (is, c, t, e) ->
    let is, subst = Term.refresh_vars `Global is in
    let c, t = Term.subst subst c, Term.subst subst t in
    let fv1 = List.rev_append is fv in

    let cond_e =
      Term.(mk_not (mk_exists (List.map (fun i -> i) is)  c)) :: cond 
    in

    func ~fv:fv1 ~cond c acc |>
    func ~fv:fv1 ~cond:(c :: cond) t |>
    func ~fv:fv  ~cond:cond_e e

  | Term.Macro (m, l, ts) ->
    if l <> [] then failwith "Not implemented" ;

    let default () = func ~fv ~cond ts acc in

    begin
      match mode with
      | `NoDelta -> default ()
      | `Delta constr ->
        match Macros.get_definition constr m ts with
        | `Def t -> func ~fv ~cond t acc
        | `Undef | `MaybeDef -> default ()
    end

  | Term.Name   _
  | Term.Fun    _
  | Term.Action _
  | Term.Var    _
  | Term.Diff   _ ->
    Term.tfold (fun t acc ->
        func ~fv ~cond t acc
      ) t acc

(*------------------------------------------------------------------*)
(** Try to unfold a macro.
    To be used in conjunction with [Match.Pos.map_fold]. *)
let try_unfold cntxt (m : Term.msymb) (ts : Term.term) acc =
  match Macros.get_definition cntxt m ts with
  | `Def t             -> acc, `Map t
  | `Undef | `MaybeDef -> acc, `Continue

(*------------------------------------------------------------------*)
(** {2 get_ftype} *)

type mess_occ = Term.term occ

type mess_occs = mess_occ list

type fsymb_matcher =
  | Type of Symbols.function_def
  | Symbol of Term.fsymb

let matching table (fn,vs) = function
  | Symbol fsymb -> fsymb = (fn,vs)
  | Type symtype -> Symbols.is_ftype fn symtype table


(** Looks for occurrences of subterms using a function symbol of the given kind
    (Hash, Dec, ...) or with the given head.
    Does not recurse below terms whose head is excluded by [excludesymtype]. *)
let get_f 
    ?(excludesymtype : Symbols.function_def option)
    ?(allow_diff=false)
    (table           : Symbols.table)
    (symtype         : fsymb_matcher)
    (t               : Term.term)
  : mess_occs 
  =
  let rec get (t : Term.term) ~(fv : Vars.vars) ~(cond : Term.terms) : mess_occs =
    let occs () =
      tfold_occ ~mode:`NoDelta (fun ~fv ~cond t occs ->
          get t ~fv ~cond @ occs
        ) ~fv ~cond t []
    in

    match t with
    | Term.Fun ((fn,vs),_,l)  ->
      let head_occ =
        if matching table (fn,vs) symtype
        then [{ occ_cnt  = t;
                occ_vars = List.rev fv;
                occ_cond = cond;
                occ_pos  = Sp.empty; }]
        else []
      in

      let rec_occs = match excludesymtype with
        | Some ex when Symbols.is_ftype fn ex table -> []
        | _ -> occs ()
      in

      head_occ @ rec_occs

    | Term.Diff (Explicit l) when allow_diff ->
      let head_occ =
<<<<<<< HEAD
        if List.for_all
             (function
                | (_, Term.Fun (f,_,_)) -> matching table f symtype
                | _ -> false)
             l
=======
        if (match Term.pi_term ~projection:PLeft t,
                  Term.pi_term ~projection:PRight t with
            | (Fun (fl,_,ll),Fun (fr,_,lr))
              when (matching table fl symtype &&
                    matching table fr symtype ) -> true
            | _ -> false )
>>>>>>> 862fe726
        then [{ occ_cnt  = t;
                occ_vars = List.rev fv;
                occ_cond = cond;
                occ_pos  = Sp.empty; }]
        else []
      in
      head_occ @ occs ()

    | _ -> occs ()
  in

  get t ~fv:[] ~cond:[]


let get_ftypes 
    ?(excludesymtype : Symbols.function_def option)
    (table           : Symbols.table)
    (symtype         : Symbols.function_def)
    (t               : Term.term) 
  : mess_occs 
  = 
  get_f ?excludesymtype table (Type symtype) t

let get_fsymb 
    ?(excludesymtype : Symbols.function_def option)
    ?(allow_diff     : bool option)
    (table           : Symbols.table)
    (symtype         : Term.fsymb)
    (t               : Term.term)
  :  mess_occs = 
  get_f ?excludesymtype ?allow_diff table (Symbol symtype) t


(*------------------------------------------------------------------*)
(** {2 get_diff} *)

type diff_occ = Term.term occ

type diff_occs = diff_occ list


(** Looks for occurrences of diff operator.  *)
let get_diff ~(cntxt : Constr.trace_cntxt) (t : Term.term) : diff_occs =
  let rec get (t : Term.term) ~(fv:Vars.vars) ~(cond:Term.terms) : diff_occs =
    let occs () =
      tfold_occ ~mode:(`Delta cntxt) (fun ~fv ~cond t occs ->
          get t ~fv ~cond @ occs
        ) ~fv ~cond t []
    in
    match t with
    | Term.Diff _ ->
      [{ occ_cnt  = t;
         occ_vars = List.rev fv;
         occ_cond = cond;
         occ_pos  = Sp.empty; }]

    | _ -> occs ()
  in

  get t ~fv:[] ~cond:[]


(*------------------------------------------------------------------*)
(** {2 Find [Fun _] applications} *)

(** pair of the key indices and the term *)
type hash_occ = (Vars.var list * Term.term) occ

type hash_occs = hash_occ list

let pp_hash_occ fmt (x : hash_occ) =
  pp_occ (fun fmt (kis, m) ->
      Fmt.pf fmt "@[&H(%a, &K(%a))@]"
        Term.pp m
        (Fmt.list ~sep:Fmt.sp Vars.pp) kis) fmt x

(*------------------------------------------------------------------*)
(** [get_f_messages_ext ~cntxt f k t] collects direct occurrences of
    [f(_,k(_))] or [f(_,_,k(_))] where [f] is a function name [f] and [k] 
    a name [k].
    Over-approximation: we try to expand macros, even if they are at a 
    timestamp that may not happen. *)
let get_f_messages_ext 
    ?(drop_head    = true)
    ?(fun_wrap_key = None)
    ?(fv    : Vars.vars = [])
    ~(mode:[`Delta of Constr.trace_cntxt | `NoDelta])
    (f      : Term.fname)
    (k      : Term.name)
    (t      : Term.term)
  : hash_occs
  =
  let init_fv = fv in
  
  let func : hash_occs Pos.f_map_fold =
    fun (t : Term.term) (fv:Vars.vars) (cond:Term.terms) pos occs ->
      match t with
      | Term.Fun ((f',_),_, [m;k']) as m_full when f' = f ->
        let occs' =
          match k' with
          | Term.Name s' when s'.s_symb = k ->
            let ret_m = if drop_head then m else m_full in
            [{ occ_cnt  = s'.s_indices,ret_m;
               occ_vars = init_fv @ (List.rev fv);
               occ_cond = cond;
               occ_pos  = Sp.singleton pos; }]
          | _ -> []
        in
        occs' @ occs, `Continue

      | Term.Fun ((f',_), _, [m;r;k']) as m_full when f' = f ->
        let occs' =
          match k', fun_wrap_key with
          | Term.Name s', None when s'.s_symb = k ->
            let ret_m = if drop_head then m else m_full in
            [{ occ_cnt  = s'.s_indices,ret_m;
               occ_vars = init_fv @ (List.rev fv);
               occ_cond = cond;
               occ_pos  = Sp.singleton pos; }]

          |Term.Fun ((f',_), _, [Term.Name s']), Some is_pk
            when is_pk f' && s'.s_symb = k ->
            let ret_m = if drop_head then m else m_full in
            [{ occ_cnt  = s'.s_indices,ret_m;
               occ_vars = init_fv @ (List.rev fv);
               occ_cond = cond;
               occ_pos  = Sp.singleton pos; }]
          | _ -> []
        in
        occs' @ occs, `Continue

      | Term.Var m when not (Type.is_finite (Vars.ty m)) -> assert false
      (* SSC must have been checked first *)

      | Term.Macro (m, l, ts) ->
        assert (l = []);
        begin
          match mode with 
          | `Delta cntxt -> try_unfold cntxt m ts occs
          | `NoDelta -> occs, `Continue
        end
        
      | _ -> occs, `Continue
  in

  let occs, _, _ =
    Pos.map_fold ~mode:(`TopDown true) func (Vars.of_list fv) [] t
  in
  occs


(*------------------------------------------------------------------*)
(** {2 If-Then-Else} *)

type ite_occ = (Term.term * Term.term * Term.term) occ

type ite_occs = ite_occ list

(** Does not remove duplicates.
    Does not look below macros. *)
let get_ite_term (constr : Constr.trace_cntxt) (t : Term.term) : ite_occs =
  let rec get (t : Term.term) ~(fv:Vars.vars) ~(cond:Term.terms) : ite_occs =
    let occs =
      tfold_occ ~mode:`NoDelta (fun ~fv ~cond t occs ->
          get t ~fv ~cond @ occs
        ) ~fv ~cond t []
    in

    match t with
    | Fun (f,_,[c;t;e]) when f = Term.f_ite ->
      let occ = {
        occ_cnt  = c,t,e;
        occ_vars = List.rev fv;
        occ_cond = cond;
        occ_pos  = Sp.empty; }
      in
      occ :: occs

    | _ -> occs
  in

  get t ~fv:[] ~cond:[]

(*------------------------------------------------------------------*)
(** {2 Macros} *)

(** occurrences of a macro [n(i,...,j)] *)
type macro_occ = Term.msymb occ

type macro_occs = macro_occ list

exception Var_found

let is_global ms table =
  match Symbols.Macro.get_def ms.Term.s_symb table with
  | Symbols.Global _ -> true
  | _ -> false

(** Looks for macro occurrences in a term.
    - [mode = `FullDelta]: all macros that can be expanded are ignored.
    - [mode = `Delta]: only Global macros are expanded (and ignored)
    @raise Var_found if a term variable occurs in the term. *)
let get_macro_occs  
    ~(mode  : [`FullDelta | `Delta ])
    (constr : Constr.trace_cntxt)
    (t      : Term.term)
  : macro_occs
  =
  let rec get (t : Term.term) ~(fv:Vars.vars) ~(cond:Term.terms) : macro_occs =
    match t with
    | Term.Var v when not (Type.is_finite (Vars.ty v)) ->
      raise Var_found

    | Term.Macro (ms, l, ts) ->
      assert (l = []);
      let default () =
        [{ occ_cnt  = ms;
           occ_vars = List.rev fv;
           occ_cond = cond;
           occ_pos  = Sp.empty; }]
      in

      if mode = `FullDelta || is_global ms constr.table then
        match Macros.get_definition constr ms ts with
        | `Def t -> get t ~fv ~cond
        | `Undef | `MaybeDef -> default ()
      else default ()

    | _ ->
      tfold_occ ~mode:`NoDelta
        (fun ~fv ~cond t occs ->
           get t ~fv ~cond @ occs
        ) ~fv ~cond t []
  in
  get t ~fv:[] ~cond:[]

(*------------------------------------------------------------------*)
(** {2 Folding over action descriptions} *)

(** Fold over macros defined at a given description.
    Also folds over global macros if [globals] is [true]. *)
let fold_descr
    ~(globals:bool)
    (f :
       Symbols.macro ->       (* macro symbol [ms] *)
       Vars.var list ->       (* indices [is] of [ms] *)
       Symbols.macro_def ->   (* macro definition *)
       Term.term ->           (* term [t] defining [ms(is)] *)
       'a ->                  (* folding argument *)
       'a)
    (table  : Symbols.table)
    (system : SystemExpr.fset)
    (descr  : Action.descr)
    (init   : 'a) : 'a
  =
  let mval = f Symbols.out [] Symbols.Output (snd descr.output) init in
  let mval = f Symbols.cond [] Symbols.Cond (snd descr.condition) mval in

  (* fold over state macros *)
  let mval =
    List.fold_left (fun mval (st, t) ->
        let is = st.Term.s_indices in
        let mdef =
          Symbols.State (List.length is, st.Term.s_typ)
        in
        f st.Term.s_symb is mdef t mval
      ) mval descr.updates
  in

  if not globals then mval
  else
    let ts = SystemExpr.action_to_term table system descr.action in
    let cntxt = Constr.{ system; table; models = None; } in

    (* fold over global macros in scope of [descr.action] *)
    List.fold_left (fun mval (mg : Symbols.macro) ->
        let mdef, is_arr, ty = match Symbols.Macro.get_def mg table with
          | Global (is,ty) as mdef -> mdef, is, ty
          | _ -> assert false
        in
        let is = List.take is_arr descr.Action.indices in
        let msymb = Term.mk_isymb mg ty is in
        let t = match Macros.get_definition cntxt msymb ts with
          | `Def t -> t
          | _ -> assert false
        in
        f mg is mdef t mval
      ) mval descr.globals

(*------------------------------------------------------------------*)
module Ss = Symbols.Ss(Symbols.Macro)
module Ms = Symbols.Ms(Symbols.Macro)

let is_glob table ms =
  match Symbols.Macro.get_def ms table with
  | Symbols.Global _ -> true
  | _ -> false

(*------------------------------------------------------------------*)
module Mset : sig[@warning "-32"]
  (** Set of macros over some indices.
        [{ msymb   = m;
           indices = vars; }]
      represents the set of terms [\{m@τ | ∀ vars, τ \}]. 

      It is guaranteed that [vars ∩ env = ∅]. *)
  type t = private {
    msymb   : Term.msymb;
    indices : Vars.var list;
  }

  val mk :
    env:Sv.t ->
    msymb:Term.msymb ->
    indices:(Vars.var list) ->
    t

  val pp   : Format.formatter -> t      -> unit
  val pp_l : Format.formatter -> t list -> unit

  (** Compute the lub of two msets (w.r.t set inclusion).
      Must be called on sets with the same macro symbol. *)
  val join : t -> t -> t

  (** [mset_incl tbl system s1 s2] check if all terms in [s1] are
      members of [s2]. *)
  val incl : Symbols.table -> SystemExpr.fset -> t -> t -> bool

  (** simpl mset builder, when the macro symbol is not indexed. *)
  val mk_simple : Symbols.macro -> Type.ty -> t
end = struct
  type t = {
    msymb   : Term.msymb;
    indices : Vars.var list;
  }

  let mk ~env ~msymb ~indices : t =
    let indices = Sv.diff (Sv.of_list1 indices) env in
    let indices = Sv.elements indices in
    { msymb; indices }


  let pp fmt (mset : t) =
    Fmt.pf fmt "@[<hv 2>{ @[%a@]@@_ |@ %a}@]"
      Term.pp_msymb mset.msymb
      (Fmt.list ~sep:Fmt.comma Vars.pp) mset.indices 

  let pp_l fmt (mset_l : t list) =
    Fmt.pf fmt "@[<v 0>%a@]"
      (Fmt.list ~sep:Fmt.sp pp) mset_l


  (** Compute the lub of two msets (w.r.t set inclusion).
      Must be called on sets with the same macro symbol.

      A mset is a set of terms of the form:
         [\{m(i₁, ..., iₙ)@τ | ∀ vars, τ \}]
      where [m] is a macro symbol, [τ] is a timestamp variable, and
      [i₁,...,iₙ] are not necessarily distinct index variables that can appear
      in [vars], but don't have to.

      Alternatively, a mset is a set of terms of the form:

         [\{m(j₁, ..., jₖ)@τ | ∀ j₁, ..., jₖ s.t.
                                j₁, ..., jₖ ⊢ E₁, ..., Eₙ ∧ ∀ τ \}]

      where [j₁, ..., jₖ] are *distinct* index variables, and [E₁, ..., Eₙ]
      are equalities between index variables (not necessarily all in
      [j₁, ..., jₖ]).
      Such a set is fully characterized by the symbol [m] (which fixes the
      arity [k]), and by the equalities [E₁, ..., Eₙ].

      Hence, given two such sets [S] and [S'] characterized by
      ([m], [E₁, ..., Eₙ]) and ([m], [F₁, ..., Fₘ]) (note the same macro symbol),
      the least upper bound (among msets, w.r.t. set inclusion) [Sₗ] of
      [S ∪ S'] is the macro set characterized by [G₁, ..., Gₗ] where:

      [\{G₁, ..., Gₗ\} = \{ G | E₁, ..., Eₙ ⊢ G ∧ F₁, ..., Fₘ ⊢ G\}]

      The algorithm below is based on that observation. Of course, we do not
      test all equalities [G] (there are too many of them). Essentially, we
      check a complete base of such equalities, which fully characterize [Sₗ].
  *)
  let join (a : t) (b : t) : t =
    let a_ms, b_ms = a.msymb, b.msymb in
    assert (a_ms.s_symb = b_ms.s_symb);

    let l = List.length a_ms.s_indices in
    (* [arr] will be the vector of indices of the macro symbol we
       are building *)
    let arr = Array.make l None in

    (* index variable universally quantified in the final set *)
    let indices_r = ref [] in

    (* we fill [arr], while keeping [indices_r] updated *)
    Array.iteri (fun i cnt ->
        match cnt with
        | Some _ -> ()        (* already filled, nothing to do *)
        | None ->
          let v_a = List.nth a_ms.s_indices i in
          let v_b = List.nth b_ms.s_indices i in

          let univ_var, v =
            match List.mem v_a a.indices, List.mem v_b b.indices with
            | false, false ->
              (* [v_a] and [v_b] are constant w.r.t., resp., [a] and [b]
                 In that case:
                 - if [v_a] = [v_b] then we use [v_a]
                 - otherwise, we must use a fresh universally quantified var. *)
              if v_a = v_b
              then false, v_a
              else true, Vars.make_new Type.Index "i"

            (* [v_a] or [v_b] is not a constant.
               In that case, use a universally quantified variable. *)
            | true, _ -> true, Vars.make_new_from v_a
            | _, true -> true, Vars.make_new_from v_b
          in

          (* update [indices_r] *)
          indices_r := if univ_var then v :: !indices_r else !indices_r;

          List.iteri2 (fun j u_a u_b ->
              if u_a = v_a && u_b = v_b then begin
                assert (Array.get arr j = None);
                Array.set arr j (Some v)
              end
            ) a_ms.s_indices b_ms.s_indices
      ) arr;

    let join_is = Array.fold_right (fun a acc -> oget a :: acc) arr [] in
    let join_ms = Term.mk_isymb a_ms.s_symb a_ms.s_typ join_is in
    mk ~env:Sv.empty ~msymb:join_ms ~indices:(!indices_r)

  let incl table (system:SystemExpr.fset) (s1 : t) (s2 : t) : bool =
    let tv = Vars.make_new Type.Timestamp "t" in
    let term1 = Term.mk_macro s1.msymb [] (Term.mk_var tv) in
    let term2 = Term.mk_macro s2.msymb [] (Term.mk_var tv) in

    let pat2 =
      Match.{ pat_term = term2;
              pat_tyvars = [];
              pat_vars = Sv.of_list1 s2.indices;}
    in
    match Match.T.try_match table (system:>SystemExpr.t) term1 pat2 with
    | Match _ -> true
    | FreeTyv | NoMatch _ -> false

  let mk_simple (m : Symbols.macro) ty : t =
    let msymb = Term.mk_isymb m ty [] in
    mk ~env:Sv.empty ~msymb ~indices:[]
end

module MsetAbs : sig[@warning "-32"]
  (** Abstract value containing one mset per macro symbol. *)
  type t = (Term.mname * Mset.t) list

  val pp : Format.formatter -> t -> unit

  (** Join a single [mset] into an full abstract value. *)
  val join_single : Mset.t -> t -> t

  (** Join operator. *)
  val join : t -> t -> t

  (** [incl ... abs1 abs2] checks if [abs1 ⊆ abs2]. *)
  val incl : Symbols.table -> SystemExpr.fset -> t -> t -> bool

  (** [diff ... abs1 abs2] over-approximates [abs1 \ abs2]. *)
  val diff : Symbols.table -> SystemExpr.fset -> t -> t -> t
end = struct
  type t = (Term.mname * Mset.t) list

  let pp fmt (abs : t) : unit =
    let pp_one fmt (mname, mset) =
      Fmt.pf fmt "@[<h>%a: %a@]" Symbols.pp mname Mset.pp mset
    in
    Fmt.pf fmt "@[<v 0>%a@]" (Fmt.list ~sep:Fmt.cut pp_one) abs

  let join_single (mset : Mset.t) (msets : t) : t =
    let name = mset.msymb.s_symb in
    if List.mem_assoc name msets then
      List.assoc_up name (fun b -> Mset.join mset b) msets
    else (name, mset) :: msets

  let join (abs1 : t) (abs2 : t) : t =
    List.fold_left (fun abs (_, mset) -> join_single mset abs) abs1 abs2

  let incl
      (table  : Symbols.table)
      (system : SystemExpr.fset)
      (abs1   : t)
      (abs2   : t) : bool
    =
    List.for_all (fun (mn, m1) ->
        try
          let m2 = List.assoc mn abs2 in
          Mset.incl table system m1 m2
        with Not_found -> false
      ) abs1

  let diff
      (table  : Symbols.table)
      (system : SystemExpr.fset)
      (abs1   : t)
      (abs2   : t) : t
    =
    List.filter (fun (mn, m1) ->
        try
          let m2 = List.assoc mn abs2 in
          not (Mset.incl table system m1 m2)
        with Not_found -> true
      ) abs1
end

(*------------------------------------------------------------------*)
(** Return an over-approximation of the the macros reachable from a term
    in any trace model. *)
let macro_support 
    ~(env  :Sv.t) 
    (cntxt : Constr.trace_cntxt)
    (term  : Term.term)
  : MsetAbs.t
  =
  let get_msymbs
      ~(mode : [`Delta | `FullDelta ]) 
      (term  : Term.term) 
    : MsetAbs.t 
    =
    let occs = get_macro_occs ~mode cntxt term in
    let msets = List.map (fun occ ->
        let indices = occ.occ_cnt.Term.s_indices in
        Mset.mk ~env ~msymb:occ.occ_cnt ~indices) occs
    in
    List.fold_left (fun abs mset -> MsetAbs.join_single mset abs) [] msets
  in

  let init = get_msymbs ~mode:`FullDelta term in

  let do1 (sm : MsetAbs.t) : MsetAbs.t =
    (* special cases for Input, Frame and Exec, since they do not appear in the
       action descriptions. *)
    let sm =
      if List.mem_assoc Symbols.inp sm
      then MsetAbs.join_single (Mset.mk_simple Symbols.frame Type.Message) sm
      else sm
    in
    let sm =
      if List.mem_assoc Symbols.frame sm
      then
        MsetAbs.join_single (Mset.mk_simple Symbols.exec Type.Boolean)
          (MsetAbs.join_single (Mset.mk_simple Symbols.out Type.Message) sm)
      else sm
    in
    let sm =
      if List.mem_assoc Symbols.exec sm
      then MsetAbs.join_single (Mset.mk_simple Symbols.cond Type.Boolean) sm
      else sm
    in

    SystemExpr.fold_descrs (fun descr sm ->
        fold_descr ~globals:true (fun msymb is _ t sm ->
            if List.mem_assoc msymb sm then
              (* we compute the substitution which we will use to instantiate
                 [t] on the indices of the macro set in [sm]. *)
              let subst =
                let mset = List.assoc msymb sm in
                List.map2 (fun i j ->
                    Term.ESubst (Term.mk_var i, Term.mk_var j)
                  ) is mset.Mset.msymb.Term.s_indices
              in
              let t = Term.subst subst t in

              MsetAbs.join (get_msymbs ~mode:`Delta t) sm

            else sm
          ) cntxt.table cntxt.system descr sm
      ) cntxt.table cntxt.system sm
  in

  let abs_incl = MsetAbs.incl cntxt.table cntxt.system in

  (* reachable macros from [init] *)
  let s_reach = Utils.fpt abs_incl do1 init in

  (* we now try to minimize [s_reach], by removing as many global macros as
     possible *)

  let s_reach_no_globs =
    List.filter (fun (ms,_) -> not (is_glob cntxt.table ms)) s_reach
  in
  (* [s_reach'] are macros reachable from non-global macros in [s_reach] *)
  let s_reach' = Utils.fpt abs_incl do1 s_reach_no_globs in

  assert (abs_incl s_reach' s_reach);

  (* global macros reachable from s_reach' *)
  let s_reach'_glob =
    List.filter (fun (ms, _) -> is_glob cntxt.table ms) s_reach'
  in

  (* we remove from [s_reach] all global macros reachable from non-global
     macros in [s_reach] *)
  MsetAbs.diff cntxt.table cntxt.system s_reach s_reach'_glob


(*------------------------------------------------------------------*)
(** An indirect occurrence of a macro term, used as return type of
    [fold_macro_support]. The record:

      [ { iocc_aname = n;
          iocc_vars = is;
          iocc_cnt = t;
          iocc_action = a;
          iocc_sources = srcs; } ]

    states that, for all indices [is], [t] is the body of a macro of action [a],
    and that this macro may appear in the translation of any of the terms in [srcs]
    in some trace model.
    Notes:
    - [env ∩ is = ∅]
    - the free index variables of [t] and [a] are included in [env ∪ is]. *)
type iocc = {
  iocc_aname   : Symbols.action;
  iocc_action  : Action.action;
  iocc_vars    : Sv.t;
  iocc_cnt     : Term.term;
  iocc_sources : Term.term list;
}

let pp_iocc fmt (o : iocc) : unit =
  Fmt.pf fmt "@[<v 2>[%a(%a):@;cnt: @[%a@]@;sources: @[%a@]@;fv: @[%a@]]@]"
    Symbols.pp o.iocc_aname
    Vars.pp_list (Action.get_indices o.iocc_action)
    Term.pp o.iocc_cnt
    (Fmt.list ~sep:Fmt.comma Term.pp) o.iocc_sources
    (Fmt.list ~sep:Fmt.comma Vars.pp) (Sv.elements o.iocc_vars)

(** Folding over all macro descriptions reachable from some terms.
    [env] must contain the free variables of [terms]. 
    See the function [fold_macro_support] below for a more detailed 
    description. *)
let _fold_macro_support
    (func  : ((unit -> Action.descr) -> iocc -> 'a -> 'a))
    (cntxt : Constr.trace_cntxt)
    (env   : Vars.env)
    (terms : Term.term list)
    (init  : 'a) : 'a
  =
  let env = Vars.to_set env in

  (* association list of terms and their macro support *)
  let sm : (Term.term * MsetAbs.t) list =
    List.map (fun src -> (src, macro_support ~env cntxt src)) terms
  in

  (* reversing the association map: we want to map macros to
     pairs of possible sources and macro set *)
  let macro_occs : (Term.term list * Mset.t) Ms.t =
    List.fold_left (fun macro_occs ((src, src_macros) : Term.term * MsetAbs.t) ->
        List.fold_left (fun macro_occs (src_macro, mset) ->
            if Ms.mem src_macro macro_occs
            then
              let srcs, mset' = Ms.find src_macro macro_occs in
              let new_mset = Mset.join mset mset' in
              Ms.add src_macro (src :: srcs, new_mset) macro_occs
            else Ms.add src_macro ([src], mset) macro_occs
          ) macro_occs src_macros
      ) Ms.empty sm
  in

  SystemExpr.fold_descrs (fun descr acc ->
      fold_descr ~globals:true (fun msymb m_is _ t acc ->
          if Ms.mem msymb macro_occs then
            let srcs, mset = Ms.find msymb macro_occs in

            let m_is' = mset.Mset.msymb.Term.s_indices in
            (* we compute the substitution which we will use to instantiate
               [t] on the indices of the macro set in [mset]. *)
            let subst =
              List.map2 (fun i j ->
                  Term.ESubst (Term.mk_var i, Term.mk_var j)
                ) m_is m_is'
            in

            let iocc = {
              iocc_aname   = descr.name;
              iocc_vars    = Sv.diff (Term.fv t) env;
              iocc_action  = Action.subst_action subst descr.action;
              iocc_cnt     = Term.subst subst t;
              iocc_sources = srcs;
            } in

            let descr () = Action.subst_descr subst descr in

            func descr iocc acc
          else acc
        ) cntxt.table cntxt.system descr acc
    ) cntxt.table cntxt.system init



(** Folding over all macro descriptions reachable from some terms.
    [env] must contain the free variables of [terms]. 

    Guarrantees:
    [fold_macro_support func cntxt env terms init] will return:

    [List.fold_left func init occs]

    where [occs] is a list of indirect occurrences of sort [iocc] 
    that, roughly, "covers" all subterms of any all expansions of [terms], 
    in the following sense:

    TODO: the description below is completely accurrante, as only indirect
    occurrences are covered!
    
    ∀ trace model T, ∀ s ∈ st( ([terms])^T ), ∃ occ ∈ [occs], and:

     - ∃ s₀ ∈ st([occ.occ_cnt])

     - ∃ σ : (F_{s₀} ↦ T_I) 
       a valuation of s₀'s free variables, w.r.t. [env], in the trace
       model index interpretation T_I (i.e F_{s₀} = fv(s₀) \ [env]).

     such that s ≡ (s₀)^{Tσ}. *)
let fold_macro_support
    (func  : (iocc -> 'a -> 'a))
    (cntxt : Constr.trace_cntxt)
    (env   : Vars.env)
    (terms : Term.term list)
    (init  : 'a) : 'a
  =
  _fold_macro_support (fun _ -> func) cntxt env terms init

(** Less precise version of [fold_macro_support], which does not track 
    sources. *)
let fold_macro_support0
    (func : (
        Symbols.action -> (* action name *)
        Action.action ->  (* action *)
        Term.term ->      (* term *)
        'a -> 'a))
    (cntxt : Constr.trace_cntxt)
    (env   : Vars.env)
    (terms : Term.term list)
    (init  : 'a) : 'a
  =
  _fold_macro_support (fun _ iocc acc ->
      func iocc.iocc_aname iocc.iocc_action iocc.iocc_cnt acc
    ) cntxt env terms init


(** Less precise version of [fold_macro_support], which does not track 
    sources. *)
let fold_macro_support1
    (func  : (Action.descr -> Term.term -> 'a -> 'a))
    (cntxt : Constr.trace_cntxt)
    (env   : Vars.env)
    (terms : Term.term list)
    (init  : 'a) : 'a
  =
  _fold_macro_support (fun descr iocc acc ->
      func (descr ()) iocc.iocc_cnt acc
    ) cntxt env terms init<|MERGE_RESOLUTION|>--- conflicted
+++ resolved
@@ -319,20 +319,11 @@
 
     | Term.Diff (Explicit l) when allow_diff ->
       let head_occ =
-<<<<<<< HEAD
         if List.for_all
              (function
                 | (_, Term.Fun (f,_,_)) -> matching table f symtype
                 | _ -> false)
              l
-=======
-        if (match Term.pi_term ~projection:PLeft t,
-                  Term.pi_term ~projection:PRight t with
-            | (Fun (fl,_,ll),Fun (fr,_,lr))
-              when (matching table fl symtype &&
-                    matching table fr symtype ) -> true
-            | _ -> false )
->>>>>>> 862fe726
         then [{ occ_cnt  = t;
                 occ_vars = List.rev fv;
                 occ_cond = cond;
