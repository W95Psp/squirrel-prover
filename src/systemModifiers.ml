open Utils

module SE   = SystemExpr
module L    = Location

let global_rename table sdecl gf =
  let old_system, old_single_system = 
    match SE.parse_se table sdecl.Decl.from_sys with
    | Single s as res -> res, s
    | _ -> 
      Tactics.soft_failure ~loc:(L.loc sdecl.Decl.from_sys)
        (Failure "a single system must be provided")
  in
  let env = Env.init ~table ~system:old_system () in
  let conv_env = Theory.{ env; cntxt = InGoal } in

  let f = Theory.convert_global_formula conv_env gf in

  let ns1, ns2, n1, n2 =
    match f with
    | Quant (ForAll, _, Atom (Equiv ([
        Term.Diff (Term.Name ns1, Term.Name ns2)
      ]
      )) )
    |  Atom (Equiv ([Term.Diff (Term.Name ns1, Term.Name ns2)]))
        ->  ns1, ns2, Term.mk_name ns1, Term.mk_name ns2
    | _ -> assert false

  in

  (* We check that n2 does not occur in the old system using fresh. *)
  let cntxt = Constr.{table=table;
                          system= old_system;
                          models=None}
  in
  let iter = new  Fresh.find_name ~cntxt true ns2.s_symb in
  try
    SystemExpr.iter_descrs cntxt.table cntxt.system (
      fun action_descr ->
        iter#visit_message (snd action_descr.Action.output) ;
        iter#visit_message (snd action_descr.Action.condition) ;
        List.iter (fun (_,m) -> iter#visit_message m) action_descr.Action.updates);

    (* We now build the rewrite rule *)
    let evars = Term.get_vars n1 in
    let vs, subs = Term.refresh_vars `Global evars in
    let (n1', n2') = (Term.subst subs n1, Term.subst subs n2) in
    let rw_rule = Rewrite.{
        rw_tyvars = [];
        rw_vars = Vars.Sv.of_list vs;
        rw_conds = [];
        rw_rw = Term.ESubst (n1', n2');
      }
    in
    let iterator cenv t =
      match
<<<<<<< HEAD
        Rewrite.rewrite table old_system env `Once
=======
        Rewrite.rewrite table old_system env.vars TacticsArgs.(`Once)
>>>>>>> bf4a96c8
          rw_rule (`Reach t)
      with
      | `Result (`Reach res, ls) -> res
      | _ -> t
    in
  let global_macro_iterator system table ns dec_def data =
    table := Macros.apply_global_data !table ns dec_def old_single_system system data (iterator ());
    ()
  in

    try
      (* We now declare the system *)
      let table, new_system =
        SystemExpr.clone_system_iter
          table old_system
          sdecl.Decl.name (Action.apply_descr iterator) in

      (* We finally put as axiom the equivalence between the old and the new system *)
      let new_system_expr,old_system_expr, old_system_name = match old_system with
        | Single (Left s as old) -> SE.Left new_system, old, s
        | Single (Right s as old) -> SE.Right new_system, old, s
        |  _ -> assert false
      in

    let aux_table = ref table in
    Symbols.Macro.iter (global_macro_iterator new_system_expr aux_table) table;
    let table = !aux_table in

      let new_system_e = SystemExpr.pair table old_system_expr new_system_expr in
      let axiom_name = "rename_from_"^(Symbols.to_string old_system_name)
                       ^"_to_"^(Location.unloc sdecl.name) in

      (* we now create the lhs of the obtained conclusion *)
      let fresh_x_var = Vars.make_new Type.Message "mess" in
      let enrich = [Term.mk_var fresh_x_var] in
      let make_conclusion equiv = `Equiv
          Equiv.(Quant (ForAll, [fresh_x_var],
                        Impl(
                          Quant (ForAll, evars,
                                 Atom (
                                   Equiv [Term.mk_var fresh_x_var; Term.mk_diff n1 n2]
                                 )
                                )
                        , equiv)
                       )
                       )
      in
      (axiom_name, enrich, make_conclusion, new_system_e, table)
    with SystemExpr.SystemNotFresh ->
      Tactics.hard_failure
        (Tactics.Failure "System name already defined for another system.")

  with Fresh.Name_found -> Tactics.hard_failure
                             (Tactics.Failure "The name on the right-hand side already occurs in the left-hand side.")


let global_prf table sdecl bnds hash =
  let old_system, old_single_system = 
    match SE.parse_se table sdecl.Decl.from_sys with
    | Single s as res -> res, s
    | _ -> Tactics.soft_failure ~loc:(L.loc sdecl.Decl.from_sys)
             (Failure "a single system must be provided")
  in

  let env = Env.init ~table ~system:old_system () in
  let env,is = Theory.convert_p_bnds env bnds in

  let conv_env = Theory.{ env = env; cntxt = InGoal } in
  let hash, _ = Theory.convert conv_env hash in

  let cntxt = Constr.{
      table  = table;
      system = old_system;
      models = None}
  in

  let param = Prf.prf_param hash in
  (* Check syntactic side condition. *)
  let errors =
    Euf.key_ssc
      ~elems:[] ~allow_functions:(fun x -> false)
      ~cntxt param.h_fn param.h_key.s_symb
  in
  if errors <> [] then
    Tactics.soft_failure (Tactics.BadSSCDetailed errors);

  (* We first refresh globably the indices to create the left pattern*)
  let is1, left_subst = Term.refresh_vars (`Global) is in

  let left_key =  Term.subst left_subst (Term.mk_name param.h_key) in
  let left_key_ids = match left_key with
    | Term.Name s -> s.s_indices
    | _ -> assert false
  in
  (* We create the pattern for the hash *)
  let fresh_x_var = Vars.make_new Type.Message "x" in
  let hash_pattern = Term.mk_fun table param.h_fn [] [Term.mk_var fresh_x_var;
                                                   left_key ] in

  (* Instantiation of the fresh name *)
  let ndef = Symbols.{ n_iarr = List.length is; n_ty = Message ; } in
  let table,n =
    Symbols.Name.declare cntxt.table (L.mk_loc L._dummy "n_PRF") ndef
  in
  (* the hash h of a message m will be replaced by tryfind is s.t = fresh mess
     in fresh else h *)
  let mk_tryfind =
        let ns = Term.mk_isymb n Message (is) in
        Term.mk_find is Term.(
            mk_and
              (mk_atom `Eq (Term.mk_var fresh_x_var) param.h_cnt)
              (mk_indices_eq left_key_ids param.h_key.s_indices)
          ) (Term.mk_name ns) hash_pattern
  in
  let rw_rule = Rewrite.{
    rw_tyvars = [];
    rw_vars   = Vars.Sv.of_list (fresh_x_var :: is1);
    rw_conds  = [];
    rw_rw     = Term.ESubst (hash_pattern, mk_tryfind);
  }
  in

  let iterator _ t =
    match
<<<<<<< HEAD
      Rewrite.rewrite table old_system (!env) `Once
=======
      Rewrite.rewrite table old_system env.vars TacticsArgs.(`Once)
>>>>>>> bf4a96c8
        rw_rule (`Reach t)
    with
    | `Result (`Reach res, ls) -> res
    | _ -> t
  in
  let global_macro_iterator system table ns dec_def data =
    table := Macros.apply_global_data !table ns dec_def old_single_system system data (iterator ());
    ()
  in

 try
    let table, new_system =
      SystemExpr.clone_system_iter
        table old_system
        sdecl.Decl.name (Action.apply_descr iterator) in

      (* We finally put as axiom the equivalence between the old and the new system *)
      let new_system_expr,old_system_expr, old_system_name = match old_system with
        | Single (Left s as old) -> SE.Left new_system, old, s
        | Single (Right s as old) -> SE.Right new_system, old, s
        |  _ -> assert false
      in
      let aux_table = ref table in
      (*      let new_system_name = Location.mk_loc Location._dummy (Location.unloc sdecl.name) in *)
    Symbols.Macro.iter (global_macro_iterator new_system_expr aux_table) table;
    let table = !aux_table in

      let new_system_e = SystemExpr.pair table old_system_expr new_system_expr in
      let axiom_name = "prf_from_"^(Symbols.to_string old_system_name)
                       ^"_to_"^(Location.unloc sdecl.name)
      in

      (* we now create the lhs of the obtained conclusion *)
      let fresh_x_var = Vars.make_new Type.Message "mess" in
      let enrich = [Term.mk_var fresh_x_var] in
      let make_conclusion equiv = `Equiv
          Equiv.(Quant (ForAll, [fresh_x_var],
                        Impl(
                          Quant (ForAll, is,
                                 Atom (
                                   Equiv [Term.mk_var fresh_x_var; Term.mk_diff
                                            (Term.mk_name param.h_key)
                                            (Term.mk_name @@ Term.mk_isymb n Message (is))]
                                 )
                                )
                        , equiv)
                       )
                       )
      in
      (axiom_name, enrich, make_conclusion, new_system_e, table)

 with SystemExpr.SystemNotFresh ->
    Tactics.hard_failure
      (Tactics.Failure "System name already defined for another system.")





let global_cca table sdecl bnds enc =
  let old_system, old_single_system = 
    match SE.parse_se table sdecl.Decl.from_sys with
    | Single s as res -> res, s
    | _ -> Tactics.soft_failure ~loc:(L.loc sdecl.Decl.from_sys)
             (Failure "a single system must be provided")
  in

  let env = Env.init ~table ~system:old_system () in
  let env,is = Theory.convert_p_bnds env bnds in
  let conv_env = Theory.{ env; cntxt = InGoal } in
  let enc, _ = Theory.convert conv_env enc in

  let cntxt = Constr.{
      table  = table;
      system = old_system;
      models = None}
  in

  let enc_fn, enc_key, is_plaintext_name, plaintext, enc_pk, enc_rnd =
    match enc with
    | Term.Fun ((fnenc,eis), _,
                [Term.Name c as m; Term.Name r;
                 Term.Fun ((fnpk,is), _, [Term.Name sk])])
      when (Symbols.is_ftype fnpk Symbols.PublicKey cntxt.table
            && Symbols.is_ftype fnenc Symbols.AEnc table) -> fnenc, sk, true, m, fnpk, r
    | Term.Fun ((fnenc,eis), _,
                [m; Term.Name r;
                 Term.Fun ((fnpk,is), _, [Term.Name sk])])
      when (Symbols.is_ftype fnpk Symbols.PublicKey cntxt.table
            && Symbols.is_ftype fnenc Symbols.AEnc table) -> fnenc, sk, false, m, fnpk, r
    | _ -> Tactics.soft_failure (Tactics.Failure
         "CCA can only be applied on an encryption term enc(t,r,pk(k))")
  in

  let dec_fn =
      begin
        match Symbols.Function.get_data enc_fn table with
        (* we check that the encryption function is used with the associated
           public key *)
        | Symbols.AssociatedFunctions [fndec; fnpk2] when fnpk2 = enc_pk
          ->
          begin
            (* Check syntactic side condition. *)
            let errors =
              Euf.key_ssc ~messages:[enc] ~allow_functions:(fun x -> x = enc_pk)
                ~cntxt fndec enc_key.s_symb
            in
            if errors <> [] then
              Tactics.soft_failure (Tactics.BadSSCDetailed errors);
            fndec
          end

        | _ ->
          Tactics.soft_failure
            (Tactics.Failure
               "The first encryption symbol is not used with the correct \
                public key function.")
      end
  in

  (* TODO: check randomness is used only once, and message is distinct. *)

  (* We first refresh globably the indices to create the left patterns *)
  let is1, left_subst = Term.refresh_vars (`Global) is in
  let mk_left = Term.subst left_subst in
  (* The dec must match all decryption with the corresponding secret key *)
  let fresh_x_var = Vars.make_new Type.Message "x" in
  let dec_pattern = mk_left @@ Term.mk_fun table dec_fn [] [Term.mk_var fresh_x_var;
                                                            Term.mk_name enc_key ] in

  (* Instantiation of the fresh replacement *)
  let ndef = Symbols.{ n_iarr = List.length enc_rnd.s_indices; n_ty = Message ; } in
  let table,n =
    Symbols.Name.declare cntxt.table (L.mk_loc L._dummy "n_CCA") ndef
  in
  let mess_replacement =
    if is_plaintext_name then
        let ns = Term.mk_isymb n Message (enc_rnd.s_indices) in
        Term.mk_name ns
    else
      Term.mk_zeroes (Term.mk_len plaintext) in

  let new_enc =
    Term.mk_fun table enc_fn [] [mess_replacement;
                                 Term.mk_name enc_rnd;
                                 Term.mk_fun table enc_pk [] [Term.mk_name enc_key] ]
  in

  (*
     dec(m,pk(sk(j))) is replaced by
          tryfind i s.t m=new_enc(i) & i =j in plaintext
          else enc(m,r,pk(sk))
 *)
  let tryfind_dec =
    Term.mk_find is Term.(
          (mk_atom `Eq (Term.mk_var fresh_x_var) new_enc)
      ) (plaintext) dec_pattern
  in

  let enc_rw_rule = Rewrite.{
    rw_tyvars = [];
    rw_vars   = Vars.Sv.of_list is;
    rw_conds  = [];
    rw_rw     = Term.ESubst (enc, new_enc);
  }
  in
  let dec_rw_rule = Rewrite.{
    rw_tyvars = [];
    rw_vars   = Vars.Sv.of_list (fresh_x_var :: is1);
    rw_conds  = [];
    rw_rw     = Term.ESubst (dec_pattern, tryfind_dec);
  }
  in

  let iterator cenv t =
    match
<<<<<<< HEAD
      Rewrite.rewrite table old_system (!env) `Once
=======
      Rewrite.rewrite table old_system env.vars `Once
>>>>>>> bf4a96c8
        enc_rw_rule (`Reach t)
    with
    | `Result (`Reach res, ls) ->
      begin
        match
<<<<<<< HEAD
          Rewrite.rewrite table old_system (!env) `Once
=======
          Rewrite.rewrite table old_system env.vars `Once
>>>>>>> bf4a96c8
            dec_rw_rule (`Reach res)
        with
        | `Result (`Reach res2, ls) -> res2
        | _ -> res
      end
    | _ ->
      begin
        match
<<<<<<< HEAD
          Rewrite.rewrite table old_system (!env) `Once
=======
          Rewrite.rewrite table old_system env.vars `Once
>>>>>>> bf4a96c8
            dec_rw_rule (`Reach t)
        with
        | `Result (`Reach res2, ls) -> res2
        | _ -> t
      end
  in
  let global_macro_iterator system table ns dec_def data =
    table := Macros.apply_global_data !table ns dec_def old_single_system system data (iterator ());
    ()
  in
 try
    let table, new_system =
      SystemExpr.clone_system_iter
        table old_system
        sdecl.Decl.name (Action.apply_descr iterator) in

      (* We finally put as axiom the equivalence between the old and the new system *)
    let new_system_expr,old_system_expr, old_system_name = match old_system with
      | Single (Left s as old) -> SE.Left new_system, old, s
      | Single (Right s as old) -> SE.Right new_system, old, s
      |  _ -> assert false
    in

    let aux_table = ref table in
    Symbols.Macro.iter (global_macro_iterator new_system_expr aux_table) table;
    let table = !aux_table in


    let new_system_e = SystemExpr.pair table old_system_expr new_system_expr in
    let axiom_name = "cca_from_"^(Symbols.to_string old_system_name)
                       ^"_to_"^(Location.unloc sdecl.name)
    in

    (* we now create the lhs of the obtained conclusion *)
    let fresh_x_var = Vars.make_new Type.Message "mess" in
    let rdef = Symbols.{ n_iarr = List.length is; n_ty = Message ; } in
    let table,r =
      Symbols.Name.declare table (L.mk_loc L._dummy "r_CCA") rdef
    in

    let enrich = [Term.mk_var fresh_x_var] in
    let make_conclusion equiv = `Equiv
        Equiv.(Quant (ForAll, [fresh_x_var],
                      Impl(
                        Quant (ForAll, is,
                               Atom (
                                 Equiv [Term.mk_var fresh_x_var;
                                        Term.mk_diff
                                          (Term.mk_name enc_key)
                                          (Term.mk_name @@ Term.mk_isymb n Message (is));
                                        Term.mk_diff
                                          (Term.mk_name enc_rnd)
                                          (Term.mk_name @@ Term.mk_isymb r Message (is))
                                       ]
                               )
                              )
                      , equiv)
                     )
              )
    in
    (axiom_name, enrich, make_conclusion, new_system_e, table)

 with SystemExpr.SystemNotFresh ->
   Tactics.hard_failure
     (Tactics.Failure "System name already defined for another system.")



let declare_system table sdecl =
   match sdecl.Decl.modifier with
     | Rename gf -> global_rename table sdecl gf
     | PRF (bnds, hash) -> global_prf table sdecl bnds hash
     | CCA (bnds, enc) -> global_cca table sdecl bnds enc<|MERGE_RESOLUTION|>--- conflicted
+++ resolved
@@ -54,11 +54,7 @@
     in
     let iterator cenv t =
       match
-<<<<<<< HEAD
-        Rewrite.rewrite table old_system env `Once
-=======
-        Rewrite.rewrite table old_system env.vars TacticsArgs.(`Once)
->>>>>>> bf4a96c8
+        Rewrite.rewrite table old_system env.vars `Once
           rw_rule (`Reach t)
       with
       | `Result (`Reach res, ls) -> res
@@ -183,11 +179,7 @@
 
   let iterator _ t =
     match
-<<<<<<< HEAD
-      Rewrite.rewrite table old_system (!env) `Once
-=======
-      Rewrite.rewrite table old_system env.vars TacticsArgs.(`Once)
->>>>>>> bf4a96c8
+      Rewrite.rewrite table old_system env.vars `Once
         rw_rule (`Reach t)
     with
     | `Result (`Reach res, ls) -> res
@@ -364,21 +356,13 @@
 
   let iterator cenv t =
     match
-<<<<<<< HEAD
-      Rewrite.rewrite table old_system (!env) `Once
-=======
       Rewrite.rewrite table old_system env.vars `Once
->>>>>>> bf4a96c8
         enc_rw_rule (`Reach t)
     with
     | `Result (`Reach res, ls) ->
       begin
         match
-<<<<<<< HEAD
-          Rewrite.rewrite table old_system (!env) `Once
-=======
           Rewrite.rewrite table old_system env.vars `Once
->>>>>>> bf4a96c8
             dec_rw_rule (`Reach res)
         with
         | `Result (`Reach res2, ls) -> res2
@@ -387,11 +371,7 @@
     | _ ->
       begin
         match
-<<<<<<< HEAD
-          Rewrite.rewrite table old_system (!env) `Once
-=======
           Rewrite.rewrite table old_system env.vars `Once
->>>>>>> bf4a96c8
             dec_rw_rule (`Reach t)
         with
         | `Result (`Reach res2, ls) -> res2
