--- conflicted
+++ resolved
@@ -62,13 +62,8 @@
     hyps : H.hyps;
     (** Hypotheses *)
     
-<<<<<<< HEAD
-    conclusion : Term.message;
-    (** The conclusion / right-hand side formula of the sequent. *)
-=======
     conclusion : Term.term;
     (** The conclusion / right-hand side formula of the sequent. *)    
->>>>>>> bf4a96c8
   }
 
   val init_sequent :
@@ -170,31 +165,6 @@
   in
   List.filter_map do1 (get_atoms_from_s s)
 
-<<<<<<< HEAD
-let get_eq_atoms (s : sequent) : Term.eq_atom list =
-  let do1 (at : Term.literal) : Term.eq_atom option =
-    match at with               (* FIXME: improve this *)
-    | `Pos, Term.(#message_atom as at) -> 
-      Some (at :> Term.eq_atom)
-
-    | `Pos, Term.(#index_atom as at) -> 
-      Some (at :> Term.eq_atom)
-
-    | `Pos, (`Timestamp ((`Eq | `Neq), _, _) as at) ->
-      Some (at :> Term.eq_atom)
-
-    | `Neg, Term.(#message_atom as at) -> 
-      Some (Term.not_message_atom at :> Term.eq_atom)
-
-    | `Neg, Term.(#index_atom as at) -> 
-      Some (Term.not_index_atom at :> Term.eq_atom)
-
-    | `Neg, (`Timestamp (`Eq, a, b)) ->
-      Some (`Timestamp (`Neq, a,b) :> Term.eq_atom)
-
-    | `Neg, (`Timestamp (`Neq, a, b)) ->
-      Some (`Timestamp (`Eq, a,b) :> Term.eq_atom)
-=======
 let get_eq_atoms (s : sequent) : Term.xatom list =
   let do1 (lit : Term.literal) : Term.xatom option =
     match lit with 
@@ -202,11 +172,10 @@
 
     | `Neg, (`Comp (`Eq,  t1, t2)) -> Some (`Comp (`Neq, t1, t2))
     | `Neg, (`Comp (`Neq, t1, t2)) -> Some (`Comp (`Eq,  t1, t2))
->>>>>>> bf4a96c8
 
     | _ -> None
   in
-  List.filter_map do1 (get_atoms_from_s s) 
+  List.filter_map do1 (get_atoms_from_s s)
 
 let get_all_messages s =
   let atoms = get_message_atoms s in
@@ -456,11 +425,6 @@
   let env = Env.update ~table s.env in
   S.update ~env s
 
-<<<<<<< HEAD
-let set_env    a      s = S.update ~env:a         s
-let set_system system s = S.update ~system:system s 
-let set_table  table  s = S.update ~table:table   s
-=======
 let set_system system s = 
   let env = Env.update ~system s.env in
   S.update ~env s
@@ -468,7 +432,6 @@
 let set_ty_vars ty_vars s = 
   let env = Env.update ~ty_vars s.env in
   S.update ~env s
->>>>>>> bf4a96c8
 
 (*------------------------------------------------------------------*)
 let filter_map_hyps func hyps =
@@ -572,9 +535,9 @@
 let literals_unsat_smt ?(slow=false) s =
   Term.pp Format.std_formatter s.conclusion; Format.printf "\n";
   Smt.literals_unsat ~slow
-    s.table
-    s.system
-    (Vars.to_list s.env)
+    s.env.table
+    s.env.system
+    (Vars.to_list s.env.vars)
     (get_message_atoms s)
     (get_trace_literals s)
     (* TODO: now that we can pass more general formulas than lists of atoms,
