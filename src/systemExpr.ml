--- conflicted
+++ resolved
@@ -22,16 +22,9 @@
   | Expected_pair -> Format.fprintf fmt "expected a pair expr"
 
 (*------------------------------------------------------------------*)
-<<<<<<< HEAD
-(* Expressions *)
-=======
-type single_system =
-  | Left  of Symbols.system 
-  | Right of Symbols.system 
->>>>>>> 862fe726
+(** {2 Expressions} *)
 
 type t =
-<<<<<<< HEAD
   | Any
   | Any_compatible_with of System.t
   | List of (Term.projection*System.Single.t) list
@@ -88,31 +81,9 @@
       List.for_all (fun (_,s1) -> List.exists (fun (_,s2) -> s1 = s2) l2) l1
   | _, Any -> true
   | _ -> false
-=======
-  | Single     of single_system
-  | SimplePair of Symbols.system 
-  | Pair       of single_system * single_system
-  | Empty
-
-let hash = function
-  | Single s -> hash_single s
-  | SimplePair str -> hcombine 2 (Symbols.hash str)
-  | Pair (s1, s2) -> hcombine (hash_single s1) (hash_single s2)
-  | Empty -> 1
-
-let pp_single fmt = function
-  | Left id  -> Fmt.pf fmt "%s/left"  (Symbols.to_string id)
-  | Right id -> Fmt.pf fmt "%s/right" (Symbols.to_string id)
-
-let pp fmt = function
-  | Single s      -> Fmt.pf fmt "%a" pp_single s
-  | SimplePair id -> Fmt.pf fmt "%s" (Symbols.to_string id)
-  | Pair (s1, s2) -> Fmt.pf fmt "%a,%a" pp_single s1 pp_single s2
-  | Empty         -> Fmt.pf fmt "empty" 
->>>>>>> 862fe726
-
-(*------------------------------------------------------------------*)
-(* Finite sets *)
+
+(*------------------------------------------------------------------*)
+(** {2 Finite sets} *)
 
 let to_list = function
   | List l -> l
@@ -162,7 +133,7 @@
         List (List.combine labels l)
 
 (*------------------------------------------------------------------*)
-(* Parsing *)
+(** {2 Parsing} *)
 
 type parse_item = {
   system     : Symbols.lsymb;
@@ -277,45 +248,28 @@
       Action.pp_descr descr) ;
   Fmt.pf ppf "@]%!@."
 
-<<<<<<< HEAD
-=======
-
-let clone_system_map 
-    (table    : Symbols.table)
-    (system   : t)
-    (new_name : Symbols.lsymb)
-    (map      : Action.descr -> Action.descr)
-  : Symbols.table * Symbols.system
+(*------------------------------------------------------------------*)
+
+let clone_system 
+    (table      : Symbols.table)
+    (old_system : t)
+    (new_system : Symbols.lsymb)
+    (map        : Action.descr -> Action.descr)
+  : Symbols.table * Symbols.system 
   =
-  let symbs  = symbs table system in
-  let descrs = System.Msh.map map (descrs table system) in
-  let data   = System.System_data (descrs,symbs) in
-  Symbols.System.declare_exact table new_name ~data ()
-
-let remove_system
-    (table  : Symbols.table)
-    (system : Symbols.system)
-  : Symbols.table
-  =
-  Symbols.System.remove table system
-    
->>>>>>> 862fe726
-(*------------------------------------------------------------------*)
-
-let clone_system table old_system (new_system:Symbols.lsymb) update =
   let projections = List.map fst (to_list old_system) in
   let old_actions = descrs table old_system in
-  let table,new_system = System.declare_empty table new_system projections in
+  let table, new_system = System.declare_empty table new_system projections in
   let table =
     System.Msh.fold
       (fun _ descr table ->
-         let descr = update descr in
+         let descr = map descr in
          let table,_,_ = System.register_action table new_system descr in
          table)
       old_actions
       table
   in
-  table,new_system
+  table, new_system
 
 (*------------------------------------------------------------------*)
 (* Pairs *)
