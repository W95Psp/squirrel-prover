(** Testing various commands of the prover: search, print, include. *)

module Prover = Squirrellib.Prover
module ProverLib = Squirrellib.ProverLib
module Theory = Squirrellib.Theory

open Util

(*------------------------------------------------------------------*)
let reset_test () =
  let st = Prover.init () in
  (* let st = Prover.set_param st (C.s_post_quantum, (Co.Param_bool true)) in *)
  let st = 
    Prover.exec_all st
        "channel c
        system S : !_i new n; out(c,n).
        goal foo (i:index) : happens(S(i)) => output@S(i) = n(i).
        Proof.
          auto."
  in
  let pprint_option ppf = function 
    | Some s -> Fmt.pf ppf "%s" s
    | None -> Fmt.pf ppf "" in
  let some_testable = Alcotest.testable pprint_option (=) in
  Alcotest.(check some_testable) "Goal name" 
    (Prover.current_goal_name st) (Some "foo");
  (* assert (Prover.current_goal_name st = Some "foo"); *)
  Alcotest.(check bool) "Subgoals empty" 
    ((Prover.get_subgoals st)=[]) true;
  (* assert (Prover.get_subgoals st = []); *)

  let st = Prover.exec_command "Reset." st in
  (* assert (Prover.current_goal_name st = None) *)
  Alcotest.(check some_testable) "Goal name" 
    (Prover.current_goal_name st) (None);

  (* assert (Prover.prover_mode = GoalMode) *)
  Alcotest.(check bool) "prover_mode = GoalMode" 
    ((Prover.get_mode st)=ProverLib.GoalMode) true

(*------------------------------------------------------------------*)
let some_print () =
  let exception Ok in
  Alcotest.check_raises "print stuff" Ok
    (fun () ->
      let st = Prover.init () in
      let _ = try Prover.exec_all st
        "include Basic.
        channel c
        system [T] (S : !_i !_i new n; out(c,n)).
        goal [T] foo (i:index) : happens(S(i,i)) => output@S(i,i) = n(i,i).
        Proof.
        admit.
        Qed.
        print n.
        print cond.
        print happens.
        print coucou.
        print foo.
        name yo:message.
        print yo."
      with | e -> raise e in
      raise Ok
    )

(*------------------------------------------------------------------*)
<<<<<<< HEAD
let search_unify () =
  let exception Ok in
  Alcotest.check_raises "unify Names with special arity when search" Ok
    (fun () ->
      let st = Prover.init () in
      let st = try Prover.exec_all st
        "channel c
        system [T] (S : !_i !_i new n; out(c,n)).
        goal [T] foo (i:index) : happens(S(i,i)) => output@S(i,i) = n(i,i).
        Proof.
        admit.
        Qed.
        search len(_).
        search n(_).
        search n(_,_).
        name yo:message."
      with | e -> raise e in
      let matches = Prover.search_about st 
          (ProverLib.Srch_term (term_from_string "len(_)"))
      in
      Alcotest.(check' int) ~msg:"Found one axiom with len(_)" 
        ~actual:(List.length matches) ~expected:2;
      let matches = Prover.search_about st 
          (ProverLib.Srch_term (term_from_string "n(_)"))
      in
      Alcotest.(check' int) ~msg:"Found one axiom with n(_)" 
        ~actual:(List.length matches) ~expected:2;
      let matches = Prover.search_about st 
          (ProverLib.Srch_term (term_from_string "n(_,_)"))
      in
      Alcotest.(check' int) ~msg:"Found one axiom with n(_,_)" 
        ~actual:(List.length matches) ~expected:1;
      let matches = Prover.search_about st 
          (ProverLib.Srch_term (term_from_string "len(yo)"))
      in
      Alcotest.(check' int) ~msg:"Found one axiom with len(yo)" 
        ~actual:(List.length matches) ~expected:1;
      raise Ok
    )

(*------------------------------------------------------------------*)
let search_about_1 () =
  let st = Prover.init () in
  (* let st = Prover.set_param st (C.s_post_quantum, (Co.Param_bool true)) in *)
  let st = 
    Prover.exec_command 
        "channel c
        system [T] (S : !_i new n; out(c,n))." st
    |> Prover.exec_command
         "goal [T] foo (i:index) : happens(S(i)) => output@S(i) = n(i)."
  |> Prover.exec_command "Proof."
  |> Prover.exec_command "search happens(_)."
  in
  let matches = Prover.search_about st 
      (ProverLib.Srch_term (term_from_string "happens(_)"))
  in
  Alcotest.(check' int) ~msg:"Found one lemma with happens(_)" 
    ~actual:(List.length matches) ~expected:1;

  Alcotest.(check' int) ~msg:"Found one pattern happens(_) in lemma"
    ~actual:(List.length (snd (List.hd matches))) ~expected:1;
  let st = Prover.exec_command "auto." st
  |> Prover.exec_command "Qed."
  in
  let pprint_option ppf = function 
    | Some s -> Fmt.pf ppf "%s" s
    | None -> Fmt.pf ppf "" in
  let some_testable = Alcotest.testable pprint_option (=) in
  Alcotest.(check' some_testable) ~msg:"Goal name" 
    ~actual:(Prover.current_goal_name st) ~expected:(None);

  let matches = Prover.search_about st
    (ProverLib.Srch_term (term_from_string "n(_)"))
  in
  Alcotest.(check' int) ~msg:"Found one lemma with n(_)"
    ~actual:(List.length matches) ~expected:2;
  Alcotest.(check' int) ~msg:"Found one pattern n(_) in lemma"
    ~actual:(List.length (snd (List.hd matches))) ~expected:1;

  let _ =  Prover.exec_command "search n(_)." st in
  ()

(*------------------------------------------------------------------*)
let search_about_2 () =
  let exception Ok in
  let exception Ko in
  let st = Prover.init () in
  (* let st = Prover.set_param st (C.s_post_quantum, (Co.Param_bool true)) in *)
  let st = Prover.exec_all st 
    "channel c
    name n : index->message
    system [S] (A : out(c,diff(zero,empty))).

    goal [S] foo (i:index) : happens(A) => output@A = diff(zero,zero).
    Proof.
      admit.
    Qed."
  in
  Alcotest.check_raises "search fail without context 1" Ok
      (fun () ->
        let _ = try Prover.exec_command "search input@A." st with
          | Squirrellib.Theory.Conv _ -> raise Ok in raise Ko);
  Alcotest.check_raises "search fail without context 2" Ok
      (fun () ->
        let _ = try Prover.exec_command "search output@A." st with
          | Squirrellib.Theory.Conv _ -> raise Ok in raise Ko);
  let _ = Prover.exec_command "search input@A in [S]." st in
  let _ = Prover.exec_command "search output@A in [S]." st in
  let matches = Prover.search_about st
    (ProverLib.Srch_inSys ((term_from_string "output@A"),
                           sexpr_from_string "[S]"))
  in
  Alcotest.(check int) "Found one lemma with output@A"
    1 (List.length matches);
  (* works but no matches *)
  let _ = Prover.exec_command "search <_,_>." st in
  let _ = Prover.exec_command "search (_,_)." st in
  let st = Prover.exec_all st
    "global goal [S] myeq : equiv(true).
    Proof.
      admit.
    Qed."
  in
  let matches = Prover.search_about st
    (ProverLib.Srch_inSys ((global_formula_from_string "equiv(_)"),
                           sexpr_from_string "[S]"))
  in
  Alcotest.(check' int) ~msg:"Found one lemma with equiv(_)"
    ~expected:1 ~actual:(List.length matches);
  let _ = Prover.exec_command "search true in [S]." st in
  let matches = Prover.search_about st
    (ProverLib.Srch_inSys ((term_from_string "true"),
                           sexpr_from_string "[S]"))
  in
  Alcotest.(check' int) ~msg:"Found one lemma with true"
    ~expected:1 ~actual:(List.length matches);
  (* Should print ↓ *)
  let _ = Prover.exec_command "print myeq." st in
  ()

(*------------------------------------------------------------------*)
let search_about_type_holes_1 () =
  let exception Ok in
  Alcotest.check_raises "search with type holes 1" Ok
    (fun () ->
      let st = Prover.init () in
      let st = try Prover.exec_all st
        "axiom [any] bar1 ['a] : exists (x : 'a), true.
         axiom [any] bar2 ['a] : exists (x : 'a -> 'a), true."
      with e -> raise e in

      (* test 1 *)
      let matches = Prover.search_about st 
          (ProverLib.Srch_term (term_from_string "exists (x : _), _"))
      in
      Alcotest.(check' int) ~msg:"Test 1" 
        ~actual:(List.length matches) ~expected:2;

      (* test 2 *)
      let matches = Prover.search_about st 
          (ProverLib.Srch_term (term_from_string "exists (x : _ -> _), _"))
      in
      Alcotest.(check' int) ~msg:"Test 2" 
        ~actual:(List.length matches) ~expected:1;

      raise Ok
    )

(*------------------------------------------------------------------*)
let search_about_type_holes_2 () =
  let exception Ok in
    Alcotest.check_raises "search with type holes 2" Ok
    (fun () ->
      let st = Prover.init () in
      let st = try Prover.exec_all st
        "axiom [any] foo ['a] (phi:'a -> bool) :
         (not (exists (a:'a), (phi a))) = (forall (a:'a), not (phi a)).

         axiom [any] bar ['a] (phi:bool) :
         (not (exists (a:'a), (phi))) = (forall (a:'a), not (phi))."
      with e -> raise e in

      (* test 1 *)
      let matches = Prover.search_about st 
          (ProverLib.Srch_term
             (term_from_string "(not (exists (a:_), _ a)) = (forall (a:_), not (_ a))"))
      in
      Alcotest.(check' int) ~msg:"Test 1" 
        ~actual:(List.length matches) ~expected:2;

      (* test 2 *)
      let matches = Prover.search_about st 
          (ProverLib.Srch_term
             (term_from_string "(not (exists (a:_), _ a)) = (forall (a:_), not  _   )"))
      in
      Alcotest.(check' int) ~msg:"Test 2" 
        ~actual:(List.length matches) ~expected:2;

      (* test 3 *)
      let matches = Prover.search_about st 
          (ProverLib.Srch_term
             (term_from_string "(not (exists  _   , _ _)) = (forall  _   , _   (_ _))"))
      in
      Alcotest.(check' int) ~msg:"Test 3" 
        ~actual:(List.length matches) ~expected:1;

      (* test 4 *)
      let matches = Prover.search_about st 
          (ProverLib.Srch_term
             (term_from_string "(not (exists  _   ,   _)) = (forall  _   ,         _)"))
      in
      Alcotest.(check' int) ~msg:"Test 4" 
        ~actual:(List.length matches) ~expected:2;

      raise Ok
    )

(*------------------------------------------------------------------*)
let include_search () =
  let st = Prover.init () in
  (* let st = Prover.set_param st (C.s_post_quantum, (Co.Param_bool true)) in *)
  let st = 
    Prover.exec_all st
        "include Basic.
        channel c
        system [T] (S : !_i new n; out(c,n)).
        goal [T] foo (i:index) : happens(S(i)) => output@S(i) = n(i).   
        Proof."
  in
  let matches = Prover.search_about st 
      (ProverLib.Srch_term (term_from_string "happens(_)"))
  in
  Alcotest.(check' int) ~msg:"Found 2 lemmas with happens(_)"
    ~expected:2 ~actual:(List.length matches);

  Alcotest.(check' int) ~msg:"Found one pattern happens(_) in lemma"
    ~expected:1 ~actual:(List.length (snd (List.hd matches)));
  let st = Prover.exec_command "auto." st
  |> Prover.exec_command "Qed."
  in
  let pprint_option ppf = function 
    | Some s -> Fmt.pf ppf "%s" s
    | None -> Fmt.pf ppf "" in
  let some_testable = Alcotest.testable pprint_option (=) in
  Alcotest.(check' some_testable) ~msg:"Goal name" 
    ~actual:(Prover.current_goal_name st) ~expected:(None);

  let matches = Prover.search_about st
    (ProverLib.Srch_term (term_from_string "n(_)"))
  in
  Alcotest.(check' int) ~msg:"Found one lemma with n(_)"
    ~actual:(List.length matches) ~expected:2;
  Alcotest.(check' int) ~msg:"Found one pattern n(_) in lemma"
    ~actual:(List.length (snd (List.hd matches))) ~expected:1;

  let matches = Prover.search_about st
    (ProverLib.Srch_term (term_from_string "<_,_>"))
  in
  Alcotest.(check' int) ~msg:"Found 2 lemmas with <_,_>"
    ~actual:(List.length matches) ~expected:2;
  ()

(*------------------------------------------------------------------*)
let include_ite () =
  let st = Prover.init () in
  (* let st = Prover.set_param st (C.s_post_quantum, (Co.Param_bool true)) in *)
  let st = 
    Prover.exec_all st
        "include Basic.
        channel c
        system [T] (S : !_i new n; out(c,n)).
        goal [T] foo (i:index) : happens(S(i)) => output@S(i) = n(i).   
        Proof.
         admit.
        Qed"
  in
  let matches = Prover.search_about st
      (ProverLib.Srch_inSys ((term_from_string "happens(_)"),
                           sexpr_from_string "[T]"))
  in
  Alcotest.(check' int) ~msg:"Found 3 lemmas with happens(_) in [T]"
    ~actual:(List.length matches) ~expected:3;
  let matches = Prover.search_about st
    (ProverLib.Srch_term (term_from_string "if _ then _ else _ "))
  in
  Alcotest.(check' int) ~msg:"Found one lemma with if _ then _ else _"
    ~actual:(List.length matches) ~expected:11 (* to update regarding to Basic.sp *)

(*------------------------------------------------------------------*)
let tests = [ ("search_about1",      `Quick, search_about_1);
              ("search_about2",      `Quick, search_about_2);
              ("search_type_holes1", `Quick, search_about_type_holes_1);
              ("search_type_holes2", `Quick, search_about_type_holes_2);
              ("include_search",     `Quick, include_search);
              ("include_ite",        `Quick, include_ite);
              ("search_unify",       `Quick, search_unify);
              ("some_print",         `Quick, some_print);
              ("reset_test",         `Quick, reset_test);
=======
let tests = [ ("some_print",         `Quick, some_print);
>>>>>>> 25f8f4bd
            ]<|MERGE_RESOLUTION|>--- conflicted
+++ resolved
@@ -64,306 +64,5 @@
     )
 
 (*------------------------------------------------------------------*)
-<<<<<<< HEAD
-let search_unify () =
-  let exception Ok in
-  Alcotest.check_raises "unify Names with special arity when search" Ok
-    (fun () ->
-      let st = Prover.init () in
-      let st = try Prover.exec_all st
-        "channel c
-        system [T] (S : !_i !_i new n; out(c,n)).
-        goal [T] foo (i:index) : happens(S(i,i)) => output@S(i,i) = n(i,i).
-        Proof.
-        admit.
-        Qed.
-        search len(_).
-        search n(_).
-        search n(_,_).
-        name yo:message."
-      with | e -> raise e in
-      let matches = Prover.search_about st 
-          (ProverLib.Srch_term (term_from_string "len(_)"))
-      in
-      Alcotest.(check' int) ~msg:"Found one axiom with len(_)" 
-        ~actual:(List.length matches) ~expected:2;
-      let matches = Prover.search_about st 
-          (ProverLib.Srch_term (term_from_string "n(_)"))
-      in
-      Alcotest.(check' int) ~msg:"Found one axiom with n(_)" 
-        ~actual:(List.length matches) ~expected:2;
-      let matches = Prover.search_about st 
-          (ProverLib.Srch_term (term_from_string "n(_,_)"))
-      in
-      Alcotest.(check' int) ~msg:"Found one axiom with n(_,_)" 
-        ~actual:(List.length matches) ~expected:1;
-      let matches = Prover.search_about st 
-          (ProverLib.Srch_term (term_from_string "len(yo)"))
-      in
-      Alcotest.(check' int) ~msg:"Found one axiom with len(yo)" 
-        ~actual:(List.length matches) ~expected:1;
-      raise Ok
-    )
-
-(*------------------------------------------------------------------*)
-let search_about_1 () =
-  let st = Prover.init () in
-  (* let st = Prover.set_param st (C.s_post_quantum, (Co.Param_bool true)) in *)
-  let st = 
-    Prover.exec_command 
-        "channel c
-        system [T] (S : !_i new n; out(c,n))." st
-    |> Prover.exec_command
-         "goal [T] foo (i:index) : happens(S(i)) => output@S(i) = n(i)."
-  |> Prover.exec_command "Proof."
-  |> Prover.exec_command "search happens(_)."
-  in
-  let matches = Prover.search_about st 
-      (ProverLib.Srch_term (term_from_string "happens(_)"))
-  in
-  Alcotest.(check' int) ~msg:"Found one lemma with happens(_)" 
-    ~actual:(List.length matches) ~expected:1;
-
-  Alcotest.(check' int) ~msg:"Found one pattern happens(_) in lemma"
-    ~actual:(List.length (snd (List.hd matches))) ~expected:1;
-  let st = Prover.exec_command "auto." st
-  |> Prover.exec_command "Qed."
-  in
-  let pprint_option ppf = function 
-    | Some s -> Fmt.pf ppf "%s" s
-    | None -> Fmt.pf ppf "" in
-  let some_testable = Alcotest.testable pprint_option (=) in
-  Alcotest.(check' some_testable) ~msg:"Goal name" 
-    ~actual:(Prover.current_goal_name st) ~expected:(None);
-
-  let matches = Prover.search_about st
-    (ProverLib.Srch_term (term_from_string "n(_)"))
-  in
-  Alcotest.(check' int) ~msg:"Found one lemma with n(_)"
-    ~actual:(List.length matches) ~expected:2;
-  Alcotest.(check' int) ~msg:"Found one pattern n(_) in lemma"
-    ~actual:(List.length (snd (List.hd matches))) ~expected:1;
-
-  let _ =  Prover.exec_command "search n(_)." st in
-  ()
-
-(*------------------------------------------------------------------*)
-let search_about_2 () =
-  let exception Ok in
-  let exception Ko in
-  let st = Prover.init () in
-  (* let st = Prover.set_param st (C.s_post_quantum, (Co.Param_bool true)) in *)
-  let st = Prover.exec_all st 
-    "channel c
-    name n : index->message
-    system [S] (A : out(c,diff(zero,empty))).
-
-    goal [S] foo (i:index) : happens(A) => output@A = diff(zero,zero).
-    Proof.
-      admit.
-    Qed."
-  in
-  Alcotest.check_raises "search fail without context 1" Ok
-      (fun () ->
-        let _ = try Prover.exec_command "search input@A." st with
-          | Squirrellib.Theory.Conv _ -> raise Ok in raise Ko);
-  Alcotest.check_raises "search fail without context 2" Ok
-      (fun () ->
-        let _ = try Prover.exec_command "search output@A." st with
-          | Squirrellib.Theory.Conv _ -> raise Ok in raise Ko);
-  let _ = Prover.exec_command "search input@A in [S]." st in
-  let _ = Prover.exec_command "search output@A in [S]." st in
-  let matches = Prover.search_about st
-    (ProverLib.Srch_inSys ((term_from_string "output@A"),
-                           sexpr_from_string "[S]"))
-  in
-  Alcotest.(check int) "Found one lemma with output@A"
-    1 (List.length matches);
-  (* works but no matches *)
-  let _ = Prover.exec_command "search <_,_>." st in
-  let _ = Prover.exec_command "search (_,_)." st in
-  let st = Prover.exec_all st
-    "global goal [S] myeq : equiv(true).
-    Proof.
-      admit.
-    Qed."
-  in
-  let matches = Prover.search_about st
-    (ProverLib.Srch_inSys ((global_formula_from_string "equiv(_)"),
-                           sexpr_from_string "[S]"))
-  in
-  Alcotest.(check' int) ~msg:"Found one lemma with equiv(_)"
-    ~expected:1 ~actual:(List.length matches);
-  let _ = Prover.exec_command "search true in [S]." st in
-  let matches = Prover.search_about st
-    (ProverLib.Srch_inSys ((term_from_string "true"),
-                           sexpr_from_string "[S]"))
-  in
-  Alcotest.(check' int) ~msg:"Found one lemma with true"
-    ~expected:1 ~actual:(List.length matches);
-  (* Should print ↓ *)
-  let _ = Prover.exec_command "print myeq." st in
-  ()
-
-(*------------------------------------------------------------------*)
-let search_about_type_holes_1 () =
-  let exception Ok in
-  Alcotest.check_raises "search with type holes 1" Ok
-    (fun () ->
-      let st = Prover.init () in
-      let st = try Prover.exec_all st
-        "axiom [any] bar1 ['a] : exists (x : 'a), true.
-         axiom [any] bar2 ['a] : exists (x : 'a -> 'a), true."
-      with e -> raise e in
-
-      (* test 1 *)
-      let matches = Prover.search_about st 
-          (ProverLib.Srch_term (term_from_string "exists (x : _), _"))
-      in
-      Alcotest.(check' int) ~msg:"Test 1" 
-        ~actual:(List.length matches) ~expected:2;
-
-      (* test 2 *)
-      let matches = Prover.search_about st 
-          (ProverLib.Srch_term (term_from_string "exists (x : _ -> _), _"))
-      in
-      Alcotest.(check' int) ~msg:"Test 2" 
-        ~actual:(List.length matches) ~expected:1;
-
-      raise Ok
-    )
-
-(*------------------------------------------------------------------*)
-let search_about_type_holes_2 () =
-  let exception Ok in
-    Alcotest.check_raises "search with type holes 2" Ok
-    (fun () ->
-      let st = Prover.init () in
-      let st = try Prover.exec_all st
-        "axiom [any] foo ['a] (phi:'a -> bool) :
-         (not (exists (a:'a), (phi a))) = (forall (a:'a), not (phi a)).
-
-         axiom [any] bar ['a] (phi:bool) :
-         (not (exists (a:'a), (phi))) = (forall (a:'a), not (phi))."
-      with e -> raise e in
-
-      (* test 1 *)
-      let matches = Prover.search_about st 
-          (ProverLib.Srch_term
-             (term_from_string "(not (exists (a:_), _ a)) = (forall (a:_), not (_ a))"))
-      in
-      Alcotest.(check' int) ~msg:"Test 1" 
-        ~actual:(List.length matches) ~expected:2;
-
-      (* test 2 *)
-      let matches = Prover.search_about st 
-          (ProverLib.Srch_term
-             (term_from_string "(not (exists (a:_), _ a)) = (forall (a:_), not  _   )"))
-      in
-      Alcotest.(check' int) ~msg:"Test 2" 
-        ~actual:(List.length matches) ~expected:2;
-
-      (* test 3 *)
-      let matches = Prover.search_about st 
-          (ProverLib.Srch_term
-             (term_from_string "(not (exists  _   , _ _)) = (forall  _   , _   (_ _))"))
-      in
-      Alcotest.(check' int) ~msg:"Test 3" 
-        ~actual:(List.length matches) ~expected:1;
-
-      (* test 4 *)
-      let matches = Prover.search_about st 
-          (ProverLib.Srch_term
-             (term_from_string "(not (exists  _   ,   _)) = (forall  _   ,         _)"))
-      in
-      Alcotest.(check' int) ~msg:"Test 4" 
-        ~actual:(List.length matches) ~expected:2;
-
-      raise Ok
-    )
-
-(*------------------------------------------------------------------*)
-let include_search () =
-  let st = Prover.init () in
-  (* let st = Prover.set_param st (C.s_post_quantum, (Co.Param_bool true)) in *)
-  let st = 
-    Prover.exec_all st
-        "include Basic.
-        channel c
-        system [T] (S : !_i new n; out(c,n)).
-        goal [T] foo (i:index) : happens(S(i)) => output@S(i) = n(i).   
-        Proof."
-  in
-  let matches = Prover.search_about st 
-      (ProverLib.Srch_term (term_from_string "happens(_)"))
-  in
-  Alcotest.(check' int) ~msg:"Found 2 lemmas with happens(_)"
-    ~expected:2 ~actual:(List.length matches);
-
-  Alcotest.(check' int) ~msg:"Found one pattern happens(_) in lemma"
-    ~expected:1 ~actual:(List.length (snd (List.hd matches)));
-  let st = Prover.exec_command "auto." st
-  |> Prover.exec_command "Qed."
-  in
-  let pprint_option ppf = function 
-    | Some s -> Fmt.pf ppf "%s" s
-    | None -> Fmt.pf ppf "" in
-  let some_testable = Alcotest.testable pprint_option (=) in
-  Alcotest.(check' some_testable) ~msg:"Goal name" 
-    ~actual:(Prover.current_goal_name st) ~expected:(None);
-
-  let matches = Prover.search_about st
-    (ProverLib.Srch_term (term_from_string "n(_)"))
-  in
-  Alcotest.(check' int) ~msg:"Found one lemma with n(_)"
-    ~actual:(List.length matches) ~expected:2;
-  Alcotest.(check' int) ~msg:"Found one pattern n(_) in lemma"
-    ~actual:(List.length (snd (List.hd matches))) ~expected:1;
-
-  let matches = Prover.search_about st
-    (ProverLib.Srch_term (term_from_string "<_,_>"))
-  in
-  Alcotest.(check' int) ~msg:"Found 2 lemmas with <_,_>"
-    ~actual:(List.length matches) ~expected:2;
-  ()
-
-(*------------------------------------------------------------------*)
-let include_ite () =
-  let st = Prover.init () in
-  (* let st = Prover.set_param st (C.s_post_quantum, (Co.Param_bool true)) in *)
-  let st = 
-    Prover.exec_all st
-        "include Basic.
-        channel c
-        system [T] (S : !_i new n; out(c,n)).
-        goal [T] foo (i:index) : happens(S(i)) => output@S(i) = n(i).   
-        Proof.
-         admit.
-        Qed"
-  in
-  let matches = Prover.search_about st
-      (ProverLib.Srch_inSys ((term_from_string "happens(_)"),
-                           sexpr_from_string "[T]"))
-  in
-  Alcotest.(check' int) ~msg:"Found 3 lemmas with happens(_) in [T]"
-    ~actual:(List.length matches) ~expected:3;
-  let matches = Prover.search_about st
-    (ProverLib.Srch_term (term_from_string "if _ then _ else _ "))
-  in
-  Alcotest.(check' int) ~msg:"Found one lemma with if _ then _ else _"
-    ~actual:(List.length matches) ~expected:11 (* to update regarding to Basic.sp *)
-
-(*------------------------------------------------------------------*)
-let tests = [ ("search_about1",      `Quick, search_about_1);
-              ("search_about2",      `Quick, search_about_2);
-              ("search_type_holes1", `Quick, search_about_type_holes_1);
-              ("search_type_holes2", `Quick, search_about_type_holes_2);
-              ("include_search",     `Quick, include_search);
-              ("include_ite",        `Quick, include_ite);
-              ("search_unify",       `Quick, search_unify);
-              ("some_print",         `Quick, some_print);
-              ("reset_test",         `Quick, reset_test);
-=======
 let tests = [ ("some_print",         `Quick, some_print);
->>>>>>> 25f8f4bd
             ]