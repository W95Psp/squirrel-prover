--- conflicted
+++ resolved
@@ -8,8 +8,6 @@
 system !_i in(c,x); if fst(x)=h(snd(x),k) then out(c,h(ok,k)).
 
 (* TODO: old semantics of happens. either udpate or delete the example. *)
-
-<<<<<<< HEAD
 (* (* This axiom is incorrect, due to the special minimal element *)
 (*  * in timestamp domains of meta-interpretations, but we cannot *)
 (*  * write it with A(i) instead of t because A is not yet *)
@@ -30,19 +28,4 @@
 (*   intro Hle Eqin. *)
 (*   apply happens_le to A(i1), A(i). *)
 (*   apply Hind to A(i1), i1. *)
-(* Qed. *)
-=======
-goal
-  forall (t:timestamp,i:index),
-  t = A(i) => not(happens(t)).
-Proof.
-  induction.
-  intro Hind i Heq Hhap.
-  assert(happens(A(i))).
-  by use happens_le with A(i), t.
-  euf C.
-  intro Hle Eqin.
-  use happens_le with A(i1), A(i).
-  use Hind with A(i1), i1.
-Qed.
->>>>>>> f4c5e194
+(* Qed. *)