--- conflicted
+++ resolved
@@ -134,17 +134,13 @@
   expand cond@T(i,k); expand output@T(i,k).
   fa 0. fa 1. fa 1. fa 1.
   prf 2. yesif 2.
-<<<<<<< HEAD
-  by project.
-=======
   project.
   split. 
-  assert nT(i,k) = fst(input@R2(j)). fresh M1. 
-  assert nT(i,k) = fst(input@R1(j)). fresh M1.
+  assert nT(i,k) = fst(input@R2(j)). by fresh M1. 
+  assert nT(i,k) = fst(input@R1(j)). by fresh M1.
   split.
-  assert nT(i,k) = fst(input@R1(j)). fresh M1. 
-  assert nT(i,k) = fst(input@R2(j)). fresh M1.
->>>>>>> 55b61cc9
+  assert nT(i,k) = fst(input@R1(j)). by fresh M1. 
+  assert nT(i,k) = fst(input@R2(j)). by fresh M1.
   fresh 2.
   by fresh 1; yesif 1.
 Qed.