--- conflicted
+++ resolved
@@ -44,17 +44,11 @@
 so that each new session of a tag uses a new key. 
 **)
 
-<<<<<<< HEAD
 name key  : index -> message
 name key' : index -> index -> message
-=======
-name key : index->message
-name key' : index->index->message.
-
 (** 
 Finally, we declare the channels used by the protocol. 
 **)
->>>>>>> 8274e71a
 
 channel cT
 channel cR.
