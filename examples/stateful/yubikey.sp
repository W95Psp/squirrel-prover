--- conflicted
+++ resolved
@@ -50,34 +50,15 @@
 
 set autoIntro = false.
 
-<<<<<<< HEAD
-senc enc,dec
-
+(** Public constants (`abstract`) and names used in the protocol. **)
 abstract startplug  : message
 abstract endplug    : message
 abstract startpress : message
 abstract accept     : message
-abstract myzero     : message
-abstract myone      : message
-
-abstract mySucc : message -> message
-
-abstract pid : index -> message
-
-name k      : index -> message
-name secret : index -> message
-name nonce  : index -> index -> message
-name npr    : index -> index -> message
-
-=======
-(** Public constants (`abstract`) and names used in the protocol. **)
-abstract startplug: message
-abstract endplug: message
-abstract startpress: message
-abstract accept:message
-abstract pid : index -> message
-name sid: index -> message
-name nonce: index->index->message.
+abstract pid        : index -> message
+
+name sid  : index -> message
+name nonce: index -> index -> message.
 
 (** 
 Symmetric encryption scheme, using the secret key `k` (with index arity 1 
@@ -85,37 +66,28 @@
 arity 2 so that each session of a YubiKey uses a new random name).
 **)
 senc enc,dec
-name k: index -> message
-name npr: index->index->message.
+name k  : index -> message
+name npr: index -> index -> message.
 
 (**
 Public constants and public functions used to model counter values.
 **)
-abstract myzero: message
-abstract myone: message
-abstract mySucc : message->message
+abstract myzero  : message
+abstract myone   : message
+abstract mySucc  : message -> message
 abstract orderOk : message
-abstract (~<) : message->message->message.
+abstract (~<)    : message -> message -> message.
 
 (**
 Mutable cells for the YubiKey and the server, initialized with `myzero`.
 **)
->>>>>>> 8274e71a
+
 mutable YCpt(i:index): message = myzero
 mutable SCpt(i:index): message = myzero.
 
 (** Communication channels used in the protocol. **)
 channel cT
-<<<<<<< HEAD
-channel cR
-
-abstract orderOk : message
-abstract (~<) : message -> message -> message
-
-(* When the key is plugged, its counter is incremented. *)
-=======
 channel cR.
->>>>>>> 8274e71a
 
 (** When the key is plugged, its counter is incremented. **)
 process yubikeyplug(i:index,j:index) =
